var require = patchRequire( require ),
    spaceghost = require( 'spaceghost' ).fromCasper( casper ),
    xpath = require( 'casper' ).selectXPath,
    utils = require( 'utils' ),
    format = utils.format;

spaceghost.test.begin( 'Test uploading data to a history', 0, function suite( test ){
    spaceghost.start();
<<<<<<< HEAD

// ===================================================================
/* TODO:

    find a way to error on bad upload?
    general tool execution
*/
// =================================================================== globals and helpers
var email = spaceghost.user.getRandomEmail(),
    password = '123456';
if( spaceghost.fixtureData.testUser ){
    email = spaceghost.fixtureData.testUser.email;
    password = spaceghost.fixtureData.testUser.password;
}

// =================================================================== TESTS
// ------------------------------------------------------------------- start a new user
spaceghost.user.loginOrRegisterUser( email, password ).openHomePage( function(){
    var loggedInAs = spaceghost.user.loggedInAs();
    this.test.assert( loggedInAs === email, 'loggedInAs() matches email: "' + loggedInAs + '"' );
});

// ------------------------------------------------------------------- api upload
spaceghost.then( function(){
    this.test.comment( 'Test API function' );

    var currHistoryId = spaceghost.api.histories.index()[0].id;
    spaceghost.api.tools.thenUpload( currHistoryId, {
        filepath : '../../test-data/1.sam'
    }, function(){
        var hdas = spaceghost.api.hdas.index( currHistoryId );
        spaceghost.test.assert( hdas.length === 1, 'One dataset uploaded: ' + hdas.length );
        spaceghost.test.assert( hdas[0].state === 'ok', 'State is: ' + hdas[0].state );
        spaceghost.test.assert( hdas[0].name === '1.sam', 'Name is: ' + hdas[0].name );
    });
});

// ===================================================================
=======
    // ===================================================================

    var email = spaceghost.user.getRandomEmail(),
        password = '123456';
    if( spaceghost.fixtureData.testUser ){
        email = spaceghost.fixtureData.testUser.email;
        password = spaceghost.fixtureData.testUser.password;
    }

    // ------------------------------------------------------------------- start a new user
    spaceghost.user.loginOrRegisterUser( email, password ).openHomePage( function(){
        var loggedInAs = spaceghost.user.loggedInAs();
        this.test.assert( loggedInAs === email, 'loggedInAs() matches email: "' + loggedInAs + '"' );
    });

    spaceghost.api.tools.thenUploadToCurrent({ filepath: '../../test-data/1.sam' }, function( uploadedId, json ){
        var currentHistoryId = this.api.histories.index()[0].id,
            contents = this.api.hdas.index( currentHistoryId );
        this.test.assert( contents.length === 1, 'found one hda in history' );
        this.test.assert( contents[0].id === uploadedId, 'id matches' );
        this.test.assert( contents[0].name === '1.sam', 'name matches' );
    });
    spaceghost.user.logout();

    // ------------------------------------------------------------------- anon user
    spaceghost.openHomePage();
    spaceghost.api.tools.thenUploadToCurrent({ filepath: '../../test-data/1.bed' }, function( uploadedId, json ){
        var currentHistoryId = this.api.histories.index()[0].id,
            contents = this.api.hdas.index( currentHistoryId );
        this.test.assert( contents.length === 1, 'found one hda in history' );
        this.test.assert( contents[0].id === uploadedId, 'id matches' );
        this.test.assert( contents[0].name === '1.bed', 'name matches' );
    });

    // ===================================================================
>>>>>>> 981954e1
    spaceghost.run( function(){ test.done(); });
});<|MERGE_RESOLUTION|>--- conflicted
+++ resolved
@@ -6,46 +6,6 @@
 
 spaceghost.test.begin( 'Test uploading data to a history', 0, function suite( test ){
     spaceghost.start();
-<<<<<<< HEAD
-
-// ===================================================================
-/* TODO:
-
-    find a way to error on bad upload?
-    general tool execution
-*/
-// =================================================================== globals and helpers
-var email = spaceghost.user.getRandomEmail(),
-    password = '123456';
-if( spaceghost.fixtureData.testUser ){
-    email = spaceghost.fixtureData.testUser.email;
-    password = spaceghost.fixtureData.testUser.password;
-}
-
-// =================================================================== TESTS
-// ------------------------------------------------------------------- start a new user
-spaceghost.user.loginOrRegisterUser( email, password ).openHomePage( function(){
-    var loggedInAs = spaceghost.user.loggedInAs();
-    this.test.assert( loggedInAs === email, 'loggedInAs() matches email: "' + loggedInAs + '"' );
-});
-
-// ------------------------------------------------------------------- api upload
-spaceghost.then( function(){
-    this.test.comment( 'Test API function' );
-
-    var currHistoryId = spaceghost.api.histories.index()[0].id;
-    spaceghost.api.tools.thenUpload( currHistoryId, {
-        filepath : '../../test-data/1.sam'
-    }, function(){
-        var hdas = spaceghost.api.hdas.index( currHistoryId );
-        spaceghost.test.assert( hdas.length === 1, 'One dataset uploaded: ' + hdas.length );
-        spaceghost.test.assert( hdas[0].state === 'ok', 'State is: ' + hdas[0].state );
-        spaceghost.test.assert( hdas[0].name === '1.sam', 'Name is: ' + hdas[0].name );
-    });
-});
-
-// ===================================================================
-=======
     // ===================================================================
 
     var email = spaceghost.user.getRandomEmail(),
@@ -81,6 +41,5 @@
     });
 
     // ===================================================================
->>>>>>> 981954e1
     spaceghost.run( function(){ test.done(); });
 });