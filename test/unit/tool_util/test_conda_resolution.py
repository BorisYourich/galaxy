import os.path
import tempfile

from galaxy.tool_util.deps import DependencyManager
from galaxy.tool_util.deps.conda_util import (
<<<<<<< HEAD
    CondaContext,
=======
    best_search_result,
    CondaContext,
    CondaTarget,
>>>>>>> 766f093e
    install_conda,
    installed_conda_targets,
)
from galaxy.tool_util.deps.requirements import ToolRequirement
from galaxy.tool_util.deps.resolvers.conda import (
    CondaDependencyResolver,
    DEFAULT_ENSURE_CHANNELS,
)
from .util import external_dependency_management


@external_dependency_management
def test_install_conda_build(tmp_path) -> None:
    conda_prefix = os.path.join(tmp_path, "miniconda3")
    cc = CondaContext(conda_prefix=conda_prefix, ensure_channels=DEFAULT_ENSURE_CHANNELS)
    assert not cc.is_conda_installed()
    assert install_conda(cc, force_conda_build=True) == 0
    assert cc.is_conda_installed()
    assert cc.conda_build_available


@external_dependency_management
def test_conda_resolution(tmp_path) -> None:
    job_dir = os.path.join(tmp_path, "000")
    dependency_manager = DependencyManager(tmp_path)
    resolver = CondaDependencyResolver(
        dependency_manager,
        auto_init=True,
        auto_install=True,
        use_path_exec=False,  # For the test ensure this is always a clean install
    )
    resolver.read_only = True
    req = ToolRequirement(name="samtools", version=None, type="package")
    dependency = resolver.resolve(req, job_directory=job_dir)
    assert dependency.shell_commands() is None

    resolver.read_only = False
    req = ToolRequirement(name="samtools", version=None, type="package")
    dependency = resolver.resolve(req, job_directory=job_dir)
    assert dependency.shell_commands() is not None


@external_dependency_management
def test_against_conda_prefix_regression() -> None:
    """Test that would fail if https://github.com/rtfd/readthedocs.org/issues/1902 regressed."""
    with tempfile.TemporaryDirectory(prefix="x" * 80) as base_path:  # a ridiculously long prefix
        job_dir = os.path.join(base_path, "000")
        dependency_manager = DependencyManager(base_path)
        resolver = CondaDependencyResolver(
            dependency_manager,
            auto_init=True,
            auto_install=True,
            use_path_exec=False,  # For the test ensure this is always a clean install
        )
        conda_context = resolver.conda_context
        assert len(list(installed_conda_targets(conda_context))) == 0
        req = ToolRequirement(name="samtools", version="0.1.16", type="package")
        dependency = resolver.resolve(req, job_directory=job_dir)
        assert dependency.shell_commands() is not None  # install should not fail anymore
        installed_targets = list(installed_conda_targets(conda_context))
<<<<<<< HEAD
        assert len(installed_targets) > 0
=======
        assert len(installed_targets) > 0
    finally:
        shutil.rmtree(base_path)


@external_dependency_management
def test_best_search_result(tmp_path) -> None:
    conda_context = CondaContext(
        conda_prefix=os.path.join(tmp_path, "_conda"), condarc_override=os.path.join(tmp_path, "_condarc")
    )
    install_conda(conda_context)
    (hit, exact) = best_search_result(CondaTarget("samtools"), conda_context)
    assert hit["name"] == "samtools"
    assert exact is True
    (hit, exact) = best_search_result(CondaTarget("samtools", version="1.3.1"), conda_context)
    assert hit["name"] == "samtools"
    assert hit["version"] == "1.3.1"
    assert exact is True
    # Search non-existent version
    (hit, exact) = best_search_result(CondaTarget("samtools", version="1.16"), conda_context)
    assert hit["name"] == "samtools"
    assert exact is False
>>>>>>> 766f093e
<|MERGE_RESOLUTION|>--- conflicted
+++ resolved
@@ -3,13 +3,9 @@
 
 from galaxy.tool_util.deps import DependencyManager
 from galaxy.tool_util.deps.conda_util import (
-<<<<<<< HEAD
-    CondaContext,
-=======
     best_search_result,
     CondaContext,
     CondaTarget,
->>>>>>> 766f093e
     install_conda,
     installed_conda_targets,
 )
@@ -70,29 +66,28 @@
         dependency = resolver.resolve(req, job_directory=job_dir)
         assert dependency.shell_commands() is not None  # install should not fail anymore
         installed_targets = list(installed_conda_targets(conda_context))
-<<<<<<< HEAD
         assert len(installed_targets) > 0
-=======
-        assert len(installed_targets) > 0
-    finally:
-        shutil.rmtree(base_path)
 
 
 @external_dependency_management
 def test_best_search_result(tmp_path) -> None:
     conda_context = CondaContext(
-        conda_prefix=os.path.join(tmp_path, "_conda"), condarc_override=os.path.join(tmp_path, "_condarc")
+        conda_prefix=os.path.join(tmp_path, "_conda"),
+        ensure_channels=DEFAULT_ENSURE_CHANNELS,
+        condarc_override=os.path.join(tmp_path, "_condarc"),
     )
     install_conda(conda_context)
     (hit, exact) = best_search_result(CondaTarget("samtools"), conda_context)
+    assert hit is not None
     assert hit["name"] == "samtools"
     assert exact is True
     (hit, exact) = best_search_result(CondaTarget("samtools", version="1.3.1"), conda_context)
+    assert hit is not None
     assert hit["name"] == "samtools"
     assert hit["version"] == "1.3.1"
     assert exact is True
     # Search non-existent version
     (hit, exact) = best_search_result(CondaTarget("samtools", version="1.16"), conda_context)
+    assert hit is not None
     assert hit["name"] == "samtools"
-    assert exact is False
->>>>>>> 766f093e
+    assert exact is False