import pkg_resources
pkg_resources.require( "twill==0.9" )

import StringIO, os, sys, random, filecmp, time, unittest, urllib, logging, difflib, zipfile
from itertools import *

import twill
import twill.commands as tc
from twill.other_packages._mechanize_dist import ClientForm
pkg_resources.require( "elementtree" )
from elementtree import ElementTree
  
buffer = StringIO.StringIO()

#Force twill to log to a buffer -- FIXME: Should this go to stdout and be captured by nose?
twill.set_output(buffer)
tc.config('use_tidy', 0)

# Dial ClientCookie logging down (very noisy)
logging.getLogger( "ClientCookie.cookies" ).setLevel( logging.WARNING )
log = logging.getLogger( __name__ )

class TwillTestCase( unittest.TestCase ):

    def setUp( self ):
        self.history_id = os.environ.get( 'GALAXY_TEST_HISTORY_ID', None )
        self.host = os.environ.get( 'GALAXY_TEST_HOST' )
        self.port = os.environ.get( 'GALAXY_TEST_PORT' )
        self.url = "http://%s:%s" % ( self.host, self.port )
        self.file_dir = os.environ.get( 'GALAXY_TEST_FILE_DIR' )
        self.home()
        self.set_history()

    # Functions associated with files
    def files_diff( self, file1, file2 ):
        """Checks the contents of 2 files for differences"""
        if not filecmp.cmp( file1, file2 ):
            files_differ = False
            local_file = open( file1, 'U' ).readlines()
            history_data = open( file2, 'U' ).readlines()
            if len( local_file ) == len( history_data ):
                for i in range( len( history_data ) ):
                    if local_file[i].rstrip( '\r\n' ) != history_data[i].rstrip( '\r\n' ):
                        files_differ = True
                        break
            else:
                files_differ = True
            if files_differ:
                diff = difflib.unified_diff( local_file, history_data, "local_file", "history_data" )
                diff_slice = list( islice( diff, 40 ) )
                if file1.endswith( '.pdf' ) or file2.endswith( '.pdf' ):
                    # PDF files contain both a creation and modification date, so we need to
                    # handle these differences.  As long as the rest of the PDF file does not differ,
                    # we're ok.
                    if len( diff_slice ) == 13 and \
                    diff_slice[6].startswith( '-/CreationDate' ) and diff_slice[7].startswith( '-/ModDate' ) \
                    and diff_slice[8].startswith( '+/CreationDate' ) and diff_slice[9].startswith( '+/ModDate' ):
                        return True
                raise AssertionError( "".join( diff_slice ) )
        return True

    def get_filename( self, filename ):
        full = os.path.join( self.file_dir, filename)
        return os.path.abspath(full)

    def save_log( *path ):
        """Saves the log to a file"""
        filename = os.path.join( *path )
        file(filename, 'wt').write(buffer.getvalue())

    def upload_file( self, filename, ftype='auto', dbkey='unspecified (?)' ):
        """Uploads a file"""
        filename = self.get_filename(filename)
        self.visit_page( "tool_runner/index?tool_id=upload1" )
        try: 
            tc.fv("1","file_type", ftype)
            tc.fv("1","dbkey", dbkey)
            tc.formfile("1","file_data", filename)
            tc.submit("runtool_btn")
            self.home()
        except AssertionError, err:
            errmsg = 'The file doesn\'t exsit. Please check' % file
            errmsg += str( err )
            raise AssertionError( errmsg )

    # Functions associated with histories
    def check_history_for_errors( self ):
        """Raises an exception if there are errors in a history"""
        self.visit_page( "history" )
        page = self.last_page()
        if page.find( 'error' ) > -1:
            raise AssertionError('Errors in the history for user %s' % self.user )

    def check_history_for_string( self, patt ):
        """Looks for 'string' in history page"""
        self.visit_page( "history" )
        for subpatt in patt.split():
            tc.find(subpatt)

    def clear_history( self ):
        """Empties a history of all datasets"""
        self.visit_page( "clear_history" )
        self.check_history_for_string( 'Your history is empty' )

    def delete_history( self, id=None ):
        """Deletes a history"""
        history_list = self.get_histories()
        self.assertTrue( history_list )
        if id is None:
            history = history_list[-1]
            id = history.get( 'id' )
        id = str( id )
        self.visit_page( "history_delete?id=%s" %(id) )

    def get_histories( self ):
        """Returns all histories"""
        tree = self.histories_as_xml_tree()
        data_list = [ elem for elem in tree.findall("data") ]
        return data_list

    def get_history( self ):
        """Returns a history"""
        tree = self.history_as_xml_tree()
        data_list = [ elem for elem in tree.findall("data") ]
        return data_list

    def history_as_xml_tree( self ):
        """Returns a parsed xml object of a history"""
        self.home()
        self.visit_page( 'history?as_xml=True' )
        xml = self.last_page()
        tree = ElementTree.fromstring(xml)
        return tree

    def histories_as_xml_tree( self ):
        """Returns a parsed xml object of all histories"""
        self.home()
        self.visit_page( 'history_available?as_xml=True' )
        xml = self.last_page()
        tree = ElementTree.fromstring(xml)
        return tree
    
    def history_options( self ):
        """Mimics user clicking on history options link"""
        self.visit_page( "history_options" )

    def new_history( self ):
        """Creates a new, empty history"""
        self.visit_page( "history_new" )
        self.check_history_for_string('Your history is empty')

    def rename_history( self, id=None, name='NewTestHistory' ):
        """Rename an existing history"""
        history_list = self.get_histories()
        self.assertTrue( history_list )
        if id is None: # take last id
            elem = history_list[-1]
        else:
            i = history_list.index( id )
            self.assertTrue( i )
            elem = history_list[i]
        id = elem.get( 'id' )
        self.assertTrue( id )
        old_name = elem.get( 'name' )
        self.assertTrue( old_name )
        id = str( id )
        self.visit_page( "history_rename?id=%s&name=%s" %(id, name) )
        return id, old_name, name

    def set_history( self ):
        """Sets the history (stores the cookies for this run)"""
        if self.history_id:
            self.visit_page( "history?id=%s" % self.history_id )
        else:
            self.new_history()

    def share_history( self, id=None, email='test2@bx.psu.edu' ):
        """Share a history with a different user"""
        history_list = self.get_histories()
        self.assertTrue( history_list )
        if id is None: # take last id
            elem = history_list[-1]
        else:
            i = history_list.index( id )
            self.assertTrue( i )
            elem = history_list[i]
        id = elem.get( 'id' )
        self.assertTrue( id )
        id = str( id )
        name = elem.get( 'name' )
        self.assertTrue( name )
        self.visit_page( "history_share?id=%s&email=%s" %(id, email) )
        return id, name, email

    def switch_history( self, hid=None ):
        """Switches to a history in the current list of histories"""
        data_list = self.get_histories()
        self.assertTrue( data_list )
        if hid is None: # take last hid
            elem = data_list[-1]
            hid = elem.get('hid')
        if hid < 0:
            hid = len(data_list) + hid + 1
        hid = str(hid)
        elems = [ elem for elem in data_list if elem.get('hid') == hid ]
        self.assertEqual(len(elems), 1)
        self.visit_page( "history_switch?id=%s" % elems[0].get('id') )

    def view_stored_histories( self ):
        self.visit_page( "history_available" )

    # Functions associated with datasets (history items) and meta data
    def get_job_stderr( self, id ):
        self.visit_page( "dataset/stderr?id=%s" % id )
        return self.last_page()

    def _assert_dataset_state( self, elem, state ):
        if elem.get( 'state' ) != state:
            errmsg = "Expecting dataset state '%s', but state is '%s'. Dataset blurb: %s\n\n" % ( state, elem.get('state'), elem.text.strip() )
            errmsg += "---------------------- >> begin tool stderr << -----------------------\n"
            errmsg += self.get_job_stderr( elem.get( 'id' ) ) + "\n"
            errmsg += "----------------------- >> end tool stderr << ------------------------\n"
            raise AssertionError( errmsg )

    def check_metadata_for_string( self, patt, hid=None ):
        """Looks for 'patt' in the edit page when editing a dataset"""
        data_list = self.get_history()
        self.assertTrue( data_list )
        if hid is None: # take last hid
            elem = data_list[-1]
            hid = int( elem.get('hid') )
        self.assertTrue( hid )
        self.visit_page( "edit?hid=%d" % hid )
        for subpatt in patt.split():
            tc.find(subpatt)

    def delete_history_item( self, hid ):
        """Deletes an item from a history"""
        hid = str(hid)
        data_list = self.get_history()
        self.assertTrue( data_list )
        elems = [ elem for elem in data_list if elem.get('hid') == hid ]
        self.assertEqual(len(elems), 1)
        self.visit_page( "delete?id=%s" % elems[0].get('id') )

    def edit_metadata( self, hid=None, form_no=0, **kwd ):
        """
        Edits the metadata associated with a history item."""
        # There are currently 4 forms on the edit page:
        # 0. name="edit_attributes"
        # 1. name="auto_detect"
        # 2. name="convert_data"
        # 3. name="change_datatype"
        data_list = self.get_history()
        self.assertTrue( data_list )
        if hid is None: # take last hid
            elem = data_list[-1]
            hid = int( elem.get('hid') )
        self.assertTrue( hid )
        self.visit_page( 'edit?hid=%d' % hid )
        if form_no == 0:
            button = "save"           #Edit Attributes form
        elif form_no == 1:
            button = "detect"       #Auto-detect Metadata Attributes
        elif form_no == 2:
            button = "convert_data" #Convert to new format form
        elif form_no == 3:
            button = "change"       #Change data type form
        if kwd:
            self.submit_form( form_no=form_no, button=button, **kwd)

    def get_dataset_ids_in_history( self ):
        """Returns the ids of datasets in a history"""
        data_list = self.get_history()
        hids = []
        for elem in data_list:
            hid = elem.get('hid')
            hids.append(hid)
        return hids

    def get_dataset_ids_in_histories( self ):
        """Returns the ids of datasets in all histories"""
        data_list = self.get_histories()
        hids = []
        for elem in data_list:
            hid = elem.get('hid')
            hids.append(hid)
        return hids

    def verify_dataset_correctness( self, filename, hid=None, wait=True ):
        """Verifies that the attributes and contents of a history item meet expectations"""
        if wait: self.wait() #wait for job to finish

        data_list = self.get_history()
        self.assertTrue( data_list )

        if hid is None: # take last hid
            elem = data_list[-1]
            hid = str( elem.get('hid') )
        else:
            hid = str( hid )
            elems = [ elem for elem in data_list if elem.get('hid') == hid ]
            self.assertTrue( len(elems) == 1 )
            elem = elems[0]

        self.assertTrue( hid )
        self._assert_dataset_state( elem, 'ok' )

        if self.is_zipped( filename ):
            errmsg = 'History item %s is a zip archive which includes invalid files:\n' % hid
            zip_file = zipfile.ZipFile( filename, "r" )
            name = zip_file.namelist()[0]
            test_ext = name.split( "." )[1].strip().lower()
            if not ( test_ext == 'scf' or test_ext == 'ab1' or test_ext == 'txt' ):
                raise AssertionError( errmsg )
            for name in zip_file.namelist():
                ext = name.split( "." )[1].strip().lower()
                if ext != test_ext:
                    raise AssertionError( errmsg )
        else:
            local_name = self.get_filename( filename )
            temp_name = self.get_filename( 'temp_%s' % filename )
            self.visit_page( "display?hid=" + hid )
            data = self.last_page()
            file( temp_name, 'wb' ).write(data)
            try:
                self.files_diff( local_name, temp_name )
            except AssertionError, err:
                os.remove(temp_name)
                errmsg = 'History item %s different than expected, difference:\n' % hid
                errmsg += str( err )
                raise AssertionError( errmsg )
            os.remove(temp_name)

    def is_zipped( self, filename ):
        if not zipfile.is_zipfile( filename ):
            return False
        return True

    def is_binary( self, filename ):
        temp = open( temp_name, "U" )
        lineno = 0
        for line in temp:
            lineno += 1
            line = line.strip()
            if line:
                for char in line:
                    if ord( char ) > 128:
                        return True
            if lineno > 10:
                break
        return False

    def verify_genome_build( self, dbkey='hg17' ):
        """Verifies that the last used genome_build at history id 'hid' is as expected"""
        data_list = self.get_history()
        self.assertTrue( data_list )
        elems = [ elem for elem in data_list ]
        elem = elems[-1]
        genome_build = elem.get('dbkey')
        self.assertTrue( genome_build == dbkey )

    # Functions associated with user accounts
    def create( self, email='test@bx.psu.edu', password='testuser' ):
<<<<<<< HEAD
=======
        self.home()
>>>>>>> 31e411dc
        self.visit_page( "user/create?email=%s&password=%s&confirm=%s" % ( email, password, password ) )
        self.check_page_for_string( "Now logged in as %s" %email )
        self.home()
        # Make sure a new private role was created for the user
        self.visit_page( "user/set_default_permissions" )
        self.check_page_for_string( email )
        self.home()
    def user_set_default_permissions( self, permissions_out=[], permissions_in=[], role_id=2 ): # role.id = 2 is Private Role for test2@bx.psu.edu 
        # NOTE: Twill has a bug that requires the ~/user/permissions page to contain at least 1 option value 
        # in each select list or twill throws an exception, which is: ParseError: OPTION outside of SELECT
        # Due to this bug, we'll bypass visiting the page, and simply pass the permissions on to the 
        # /user/set_default_permissions method.
        url = "user/set_default_permissions?update_roles=Save&id=None"
        for po in permissions_out:
            key = '%s_out' % po
            url ="%s&%s=%s" % ( url, key, str( role_id ) )
        for pi in permissions_in:
            key = '%s_in' % pi
            url ="%s&%s=%s" % ( url, key, str( role_id ) )
        self.home()
        self.visit_url( "%s/%s" % ( self.url, url ) )
        self.last_page()
        self.check_page_for_string( 'Default new history permissions have been changed.' )
        self.home()
    def history_set_default_permissions( self, permissions_out=[], permissions_in=[], role_id=3 ): # role.id = 3 is Private Role for test3@bx.psu.edu 
        # NOTE: Twill has a bug that requires the ~/user/permissions page to contain at least 1 option value 
        # in each select list or twill throws an exception, which is: ParseError: OPTION outside of SELECT
        # Due to this bug, we'll bypass visiting the page, and simply pass the permissions on to the 
        # /user/set_default_permissions method.
        url = "root/history_set_default_permissions?update_roles=Save&id=None&dataset=True"
        for po in permissions_out:
            key = '%s_out' % po
            url ="%s&%s=%s" % ( url, key, str( role_id ) )
        for pi in permissions_in:
            key = '%s_in' % pi
            url ="%s&%s=%s" % ( url, key, str( role_id ) )
        self.home()
        self.visit_url( "%s/%s" % ( self.url, url ) )
<<<<<<< HEAD
        self.last_page()
=======
>>>>>>> 31e411dc
        self.check_page_for_string( 'Default history permissions have been changed.' )
        self.home()
    def login( self, email='test@bx.psu.edu', password='testuser' ):
        # test@bx.psu.edu is configured as an admin user
        try:
            self.create( email=email, password=password )
        except:
            self.home()
            self.visit_page( "user/login?email=%s&password=%s" % ( email, password ) )
<<<<<<< HEAD
            self.last_page()
=======
>>>>>>> 31e411dc
            self.check_page_for_string( "Now logged in as %s" %email )
            self.home()
    def logout( self ):
        self.home()
        self.visit_page( "user/logout" )
        self.last_page()
        self.check_page_for_string( "You are no longer logged in" )
        self.home()
    # Functions associated with browsers, cookies, HTML forms and page visits
    def check_page_for_string( self, patt ):
        """Looks for 'patt' in the current browser page"""
        page = self.last_page()
        for subpatt in patt.split():
            if page.find( patt ) == -1:
                errmsg = "TwillAssertionError: no match to '%s'" %patt
                raise AssertionError( errmsg )

    def clear_cookies( self ):
        tc.clear_cookies()

    def clear_form( self, form=0 ):
        """Clears a form"""
        tc.formclear(str(form))

    def home( self ):
        self.visit_url( self.url )

    def last_page( self ):
        return tc.browser.get_html()

    def load_cookies( self, file ):
        filename = self.get_filename(file)
        tc.load_cookies(filename)

    def reload_page( self ):
        tc.reload()
        tc.code(200)

    def show_cookies( self ):
        return tc.show_cookies()

    def showforms( self ):
        """Shows form, helpful for debugging new tests"""
        return tc.showforms()

    def submit_form( self, form_no=0, button="runtool_btn", **kwd ):
        """Populates and submits a form from the keyword arguments."""
        # An HTMLForm contains a sequence of Controls.  Supported control classes are:
        # TextControl, FileControl, ListControl, RadioControl, CheckboxControl, SelectControl,
        # SubmitControl, ImageControl
        for i, f in enumerate( self.showforms() ):
            if i == form_no:
                break
        # To help with debugging a tool, print out the form controls when the test fails
        print "form '%s' contains the following controls ( note the values )" % f.name
        for i, control in enumerate( f.controls ):
            print "control %d: %s" % ( i, str( control ) )
            try:
                # Check for refresh_on_change attribute, submit a change if required
                if 'refresh_on_change' in control.attrs.keys():
                    changed = False
                    for elem in kwd[control.name]:
                        # For DataToolParameter, control.value is the index of the DataToolParameter select list, 
                        # but elem is the filename.  The following loop gets the filename of that index.
                        param_text = ''
                        for param in tc.show().split('<select'):
                            param = ('<select' + param.split('select>')[0] + 'select>').replace('selected', 'selected="yes"')
                            if param.find('on_chang') != -1 and param.find('name="%s"' % control.name) != -1:
                                tree = ElementTree.fromstring(param)
                                for option in tree.findall('option'): 
                                    if option.get('value') in control.value:
                                        param_text = option.text.strip()
                                        break
                                break
                        if elem not in control.value and param_text.find(elem) == -1 :
                            changed = True
                            break
                    if changed:
                        # Clear Control and set to proper value
                        control.clear()
                        # kwd[control.name] should be a singlelist
                        for elem in kwd[ control.name ]:
                            tc.fv( f.name, control.name, str( elem ) )
                        # Create a new submit control, allows form to refresh, instead of going to next page
                        control = ClientForm.SubmitControl( 'SubmitControl', '___refresh_grouping___', {'name':'refresh_grouping'} )
                        control.add_to_form( f )
                        control.fixup()
                        # Submit for refresh
                        tc.submit( '___refresh_grouping___' )
                        return self.submit_form( form_no=form_no, button=button, **kwd )
            except Exception, e:
                log.debug( "In submit_form, continuing, but caught exception: %s" % str( e ) )
                continue
        # No refresh_on_change attribute found in current form, so process as usual
        for control_name, control_value in kwd.items():
            if not isinstance( control_value, list ):
                control_value = [ control_value ]
            try:
                control = f.find_control( name=control_name )
            except:
                # This assumes we always want the first control of the given name,
                # which may not be ideal...
                control = f.find_control( name=control_name, nr=0 )
            control.clear()
            if control.is_of_kind( "text" ):
                tc.fv( f.name, control.name, ",".join( control_value ) )
            elif control.is_of_kind( "list" ):
                try:
                    if control.is_of_kind( "multilist" ):
                        for elem in control_value:
                            control.get( name=elem ).selected = True
                    else: # control.is_of_kind( "singlelist" )
                        for elem in control_value:
                            tc.fv( f.name, control.name, str( elem ) )
                except Exception, exc:
                    errmsg = "Attempting to set field '%s' to value '%s' in form '%s' threw exception: %s\n" % ( control_name, str( control_value ), f.name, str( exc ) )
                    errmsg += "control: %s\n" % str( control )
                    errmsg += "If the above control is a DataToolparameter whose data type class does not include a sniff() method,\n"
                    errmsg += "make sure to include a proper 'ftype' attribute to the tag for the control within the <test> tag set.\n"
                    raise AssertionError( errmsg )
            else:
                # Add conditions for other control types here when necessary.
                pass
        tc.submit( button )

    def visit_page( self, page ):
        tc.go("./%s" % page)
        tc.code( 200 )

    def visit_url( self, url ):
        tc.go("%s" % url)
        tc.code( 200 )

    """Functions associated with Galaxy tools"""
    def run_tool( self, tool_id, repeat_name=None, **kwd ):
        tool_id = tool_id.replace(" ", "+")
        """Runs the tool 'tool_id' and passes it the key/values from the *kwd"""
        self.visit_url( "%s/tool_runner/index?tool_id=%s" % (self.url, tool_id) )
        if repeat_name is not None:
            repeat_button = '%s_add' % repeat_name
            # Submit the "repeat" form button to add an input)
            tc.submit( repeat_button )
            print "button '%s' clicked" % repeat_button
        tc.find( 'runtool_btn' )
        self.submit_form( **kwd )

    def run_ucsc_main( self, track_params, output_params ):
        """Gets Data From UCSC"""
        tool_id = "ucsc_table_direct1"
        track_string = urllib.urlencode( track_params )
        galaxy_url = urllib.quote_plus( "%s/tool_runner/index?" % self.url )
        self.visit_url( "http://genome.ucsc.edu/cgi-bin/hgTables?GALAXY_URL=%s&hgta_compressType=none&tool_id=%s&%s" % ( galaxy_url, tool_id, track_string ) )
        tc.fv( "1","hgta_doTopSubmit", "get output" )
        self.submit_form( button="get output" )#, **track_params )
        tc.fv( "1","hgta_doGalaxyQuery", "Send query to Galaxy" )
        self.submit_form( button="Send query to Galaxy" )#, **output_params ) #AssertionError: Attempting to set field 'fbQual' to value '['whole']' in form 'None' threw exception: no matching forms! control: <RadioControl(fbQual=[whole, upstreamAll, endAll])>

    def wait( self, maxiter=20 ):
        """Waits for the tools to finish"""
        count = 0
        sleep_amount = 1
        self.home()
        while count < maxiter:
            count += 1
            self.visit_page( "history" )
            page = tc.browser.get_html()
            if page.find( '<!-- running: do not change this comment, used by TwillTestCase.wait -->' ) > -1:
                time.sleep( sleep_amount )
                sleep_amount += 1
            else:
                break
        self.assertNotEqual(count, maxiter)

    # Dataset Security stuff
    def create_new_account_as_admin( self, email='test4@bx.psu.edu', password='testuser' ):
        """Create a new account for another user"""
<<<<<<< HEAD
        self.visit_url( "%s/admin/create_new_user?email=%s&password=%s&confirm=%s&user_create_button=%s" \
                        % ( self.url, email, password, password, 'Create' ) )
        self.last_page()
=======
        self.home()
        self.visit_url( "%s/admin/create_new_user?email=%s&password=%s&confirm=%s&user_create_button=%s" \
                        % ( self.url, email, password, password, 'Create' ) )
>>>>>>> 31e411dc
        try:
            self.check_page_for_string( "Created new user account" )
            previously_created = False
        except:
            # May have created the account in a previous test run...
            self.check_page_for_string( "User with that email already exists" )
            previously_created = True
        self.home()
        return previously_created
    def reset_password_as_admin( self, user_id=4, password='testreset' ):
        """Reset a user password"""
<<<<<<< HEAD
=======
        self.home()
>>>>>>> 31e411dc
        self.visit_url( "%s/admin/reset_user_password?user_id=%s" % ( self.url, str( user_id ) ) )
        tc.fv( "1", "password", password )
        tc.fv( "1", "confirm", password )
        tc.submit( "reset_user_password_button" )
<<<<<<< HEAD
        self.last_page()
=======
>>>>>>> 31e411dc
        self.check_page_for_string( "Password reset" )
        self.home()
    def mark_user_deleted( self, user_id=4 ):
        """Mark a user as deleted"""
<<<<<<< HEAD
        self.visit_url( "%s/admin/mark_user_deleted?user_id=%s" % ( self.url, str( user_id ) ) )
        self.last_page()
=======
        self.home()
        self.visit_url( "%s/admin/mark_user_deleted?user_id=%s" % ( self.url, str( user_id ) ) )
>>>>>>> 31e411dc
        self.check_page_for_string( "The user has been marked as deleted." )
        self.home()
    def undelete_user( self, user_id ):
        """Undelete a user"""
<<<<<<< HEAD
        self.visit_url( "%s/admin/undelete_user?user_id=%s" % ( self.url, user_id ) )
        self.last_page()
=======
        self.home()
        self.visit_url( "%s/admin/undelete_user?user_id=%s" % ( self.url, user_id ) )
>>>>>>> 31e411dc
        self.check_page_for_string( 'The user has been marked as not deleted' )
        self.home()
    def purge_user( self, user_id ):
        """Purge a user account"""
<<<<<<< HEAD
        self.visit_url( "%s/admin/purge_user?user_id=%s" % ( self.url, user_id ) )
        self.last_page()
=======
        self.home()
        self.visit_url( "%s/admin/purge_user?user_id=%s" % ( self.url, user_id ) )
>>>>>>> 31e411dc
        self.check_page_for_string( 'The user has been marked as purged.' )
        self.home()
    def create_role( self, name='Role One', description="This is Role One", user_ids=[], group_ids=[], private_role='' ):
        """Create a new role"""
<<<<<<< HEAD
        self.visit_url( "%s/admin/create_role" % self.url )
        form = tc.show()
        self.check_page_for_string( "Create Role" )
        try:
            # Attempt to submit a blank form
            tc.fv( "1", "name", "" )
            tc.fv( "1", "description", "" )
            tc.submit( "create_role_button" )
            self.last_page()
            self.check_page_for_string( "Enter a valid name and a description" )
            tc.fv( "1", "name", name )
            tc.fv( "1", "description", description )
            for user_id in user_ids:
                tc.fv( "1", "users", user_id )
            for group_id in group_ids:
                tc.fv( "1", "groups", group_id )
            tc.submit( "create_role_button" )
            self.last_page()
            check_str = 'The new role has been created with %d associated users and %d associated groups' % ( len( user_ids ), len( group_ids ) )
            self.check_page_for_string( check_str )
            previously_created = False
            if private_role:
                # Make sure no private roles are displayed
                try:
                    self.check_page_for_string( private_role )
                    errmsg = 'Private role %s displayed on Non-private Roles page' % private_role
                    raise AssertionError( errmsg )
                except AssertionError:
                    # Reaching here is the behavior we want since no private roles should be displayed
                    pass
        except AssertionError, err:
            # The role may have been created on a previous test run
            self.check_page_for_string( "A role with that name already exists" )
            previously_created = True
=======
        self.home()
        self.visit_url( "%s/admin/create_role" % self.url )
        self.check_page_for_string( "Create Role" )
        tc.fv( "1", "name", name )
        tc.fv( "1", "description", description )
        for user_id in user_ids:
            tc.fv( "1", "users", user_id )
        for group_id in group_ids:
            tc.fv( "1", "groups", group_id )
        tc.submit( "create_role_button" )
        check_str = "The new role has been created with %s associated users and %s associated groups" % ( str( len( user_ids ) ), str( len( group_ids ) ) )
        try:
            self.check_page_for_string( check_str )
            previously_created = False
        except:
            # The role may have been created on a previous test run
            self.check_page_for_string( "A role with that name already exists" )
            previously_created = True
        if private_role:
            # Make sure no private roles are displayed
            try:
                self.check_page_for_string( private_role )
                errmsg = 'Private role %s displayed on Non-private Roles page' % private_role
                raise AssertionError( errmsg )
            except AssertionError:
                # Reaching here is the behavior we want since no private roles should be displayed
                pass
>>>>>>> 31e411dc
        self.home()
        self.visit_page( "admin/roles" )
        self.check_page_for_string( description )
        self.home()
        return previously_created
    def mark_role_deleted( self, role_id ):
        """Mark a role as deleted"""
<<<<<<< HEAD
        self.visit_url( "%s/admin/mark_role_deleted?role_id=%s" % ( self.url, role_id ) )
        self.last_page()
=======
        self.home()
        self.visit_url( "%s/admin/mark_role_deleted?role_id=%s" % ( self.url, role_id ) )
>>>>>>> 31e411dc
        self.check_page_for_string( 'The role has been marked as deleted' )
        self.home()
    def undelete_role( self, role_id ):
        """Undelete an existing role"""
<<<<<<< HEAD
        self.visit_url( "%s/admin/undelete_role?role_id=%s" % ( self.url, role_id ) )
        self.last_page()
=======
        self.home()
        self.visit_url( "%s/admin/undelete_role?role_id=%s" % ( self.url, role_id ) )
>>>>>>> 31e411dc
        self.check_page_for_string( 'The role has been marked as not deleted' )
        self.home()
    def purge_role( self, role_id ):
        """Purge an existing role"""
<<<<<<< HEAD
        self.visit_url( "%s/admin/purge_role?role_id=%s" % ( self.url, role_id ) )
        self.last_page()
        msg = "The following have been purged from the database for the role: "
        msg += "DefaultUserPermissions, DefaultHistoryPermissions, UserRoleAssociations, GroupRoleAssociations, ActionDatasetRoleAssociations."
        self.check_page_for_string( msg )
        self.home()
    def create_group( self, name='Group One', user_ids=[], role_ids=[] ):
        """Create a new group with 2 members and 1 associated role"""
        self.visit_url( "%s/admin/create_group" % self.url )
        form = tc.show()
=======
        self.home()
        self.visit_url( "%s/admin/purge_role?role_id=%s" % ( self.url, role_id ) )
        check_str = "The following have been purged from the database for the role: "
        check_str += "DefaultUserPermissions, DefaultHistoryPermissions, UserRoleAssociations, GroupRoleAssociations, ActionDatasetRoleAssociations."
        self.check_page_for_string( check_str )
        self.home()
    def create_group( self, name='Group One', user_ids=[], role_ids=[] ):
        """Create a new group with 2 members and 1 associated role"""
        self.home()
        self.visit_url( "%s/admin/create_group" % self.url )
>>>>>>> 31e411dc
        self.check_page_for_string( "Create Group" )
        # Make sure no private roles are displayed
        try:
            self.check_page_for_string( 'Private Role for'  )
            errmsg = 'Private role displayed on Create Group page'
            raise AssertionError( errmsg )
        except AssertionError:
            # Reaching here is the behavior we want since no private roles should be displayed
            pass
<<<<<<< HEAD
        try:
            # Attempt to submit a blank form
            tc.fv( "1", "name", "" )
            tc.submit( "create_group_button" )
            self.last_page()
            self.check_page_for_string( "Enter a valid name" )
            tc.fv( "1", "name", name )
            for user_id in user_ids:
                tc.fv( "1", "members", user_id )
            for role_id in role_ids:
                tc.fv( "1", "roles", role_id )
            tc.submit( "create_group_button" )
            self.last_page()
=======
        tc.fv( "1", "name", name )
        for user_id in user_ids:
            tc.fv( "1", "members", user_id )
        for role_id in role_ids:
            tc.fv( "1", "roles", role_id )
        tc.submit( "create_group_button" )
        try:
>>>>>>> 31e411dc
            self.check_page_for_string( "The new group has been created" )
            previously_created = False
        except:
            self.check_page_for_string( "A group with that name already exists" )
            previously_created = True
        self.home()
        self.visit_page( "admin/groups" )
        self.check_page_for_string( name )
        self.home()
        return previously_created
    def add_group_members( self, group_id, user_ids=[] ):
        """Add a member to an existing group"""
<<<<<<< HEAD
        self.visit_url( "%s/admin/group_members_edit?group_id=%s" % ( self.url, group_id ) )
        self.check_page_for_string( 'Members of' )
        try:
            for user_id in user_ids:
                tc.fv( "1", "1", user_id ) # form field 1 is the check box named 'members'
            tc.submit( "group_members_edit_button" )
        except AssertionError, err:
            self.home()
            raise AssertionError( 'Exception caught attempting to create group: %s' % str( err ) )
=======
        self.home()
        self.visit_url( "%s/admin/group_members_edit?group_id=%s" % ( self.url, group_id ) )
        self.check_page_for_string( 'Select to add user to' )
        for user_id in user_ids:
            tc.fv( "1", "members", user_id )
        tc.submit( "submit_button" )
        # The above submit will redirect to the ~/admin/groups() method
        self.check_page_for_string( 'Group membership has been updated' )
>>>>>>> 31e411dc
        self.home()
    def associate_groups_with_role( self, role_id, group_names=[] ):
        """Add groups to an existing role"""
        # NOTE: To get this to work with twill, all select lists must contain at least 1 option value
        # before tc.submit or twill throws an exception, which is: ParseError: OPTION outside of SELECT
<<<<<<< HEAD
=======
        self.home()
>>>>>>> 31e411dc
        self.visit_url( "%s/admin/role?role_id=%s" % ( self.url, role_id ) )
        self.check_page_for_string( 'Groups associated with' )
        # All group_ids passed in  MUST be in the out_groups form field
        for group_name in group_names:
            tc.fv( "1", "out_groups", group_name ) # note the buttons...
            tc.submit( "groups_add_button" )
        tc.submit( "role_members_edit_button" )
        self.home()
    def associate_users_with_role( self, role_id, user_emails=[] ):
        """Add a users to an existing role"""
        # NOTE: To get this to work with twill, all select lists must contain at least 1 option value
        # before tc.submit or twill throws an exception, which is: ParseError: OPTION outside of SELECT
<<<<<<< HEAD
=======
        self.home()
>>>>>>> 31e411dc
        self.visit_url( "%s/admin/role?role_id=%s" % ( self.url, role_id ) )
        self.check_page_for_string( 'Users associated with' )
        for user_email in user_emails:
            tc.fv( "1", "out_users", user_email )
            tc.submit( "users_add_button" )
        tc.submit( "role_members_edit_button" )
        self.home()
    def mark_group_deleted( self, group_id ):
        """Mark a group as deleted"""
<<<<<<< HEAD
        self.visit_url( "%s/admin/mark_group_deleted?group_id=%s" % ( self.url, group_id ) )
        self.last_page()
=======
        self.home()
        self.visit_url( "%s/admin/mark_group_deleted?group_id=%s" % ( self.url, group_id ) )
>>>>>>> 31e411dc
        self.check_page_for_string( 'The group has been marked as deleted' )
        self.home()
    def undelete_group( self, group_id ):
        """Undelete an existing group"""
<<<<<<< HEAD
        self.visit_url( "%s/admin/undelete_group?group_id=%s" % ( self.url, group_id ) )
        self.last_page()
=======
        self.home()
        self.visit_url( "%s/admin/undelete_group?group_id=%s" % ( self.url, group_id ) )
>>>>>>> 31e411dc
        self.check_page_for_string( 'The group has been marked as not deleted' )
        self.home()
    def purge_group( self, group_id ):
        """Purge an existing group"""
<<<<<<< HEAD
        self.visit_url( "%s/admin/purge_group?group_id=%s" % ( self.url, group_id ) )
        self.last_page()
=======
        self.home()
        self.visit_url( "%s/admin/purge_group?group_id=%s" % ( self.url, group_id ) )
>>>>>>> 31e411dc
        self.check_page_for_string( "The following have been purged from the database for the group: UserGroupAssociations, GroupRoleAssociations." )
        self.home()

    # Library stuff
    def create_library( self, name='Library One', description='This is Library One' ):
        """Create a new library"""
<<<<<<< HEAD
        try:
            self.visit_url( "%s/admin/library?new=True" % self.url )
            self.last_page()
            self.check_page_for_string( 'Create a new library' )
            tc.fv( "1", "1", name ) # form field 1 is the field named name...
            tc.fv( "1", "2", description ) # form field 1 is the field named name...
            tc.submit( "create_library_button" )
        except AssertionError, err:
            self.home()
            raise AssertionError( 'Exception caught attempting to create library: %s' % str( err ) )
        self.home()
    def rename_library( self, library_id, name='Library One Renamed', description='This is Library One Re-described', root_folder='' ):
        """Rename a library"""
        try:
            self.visit_url( "%s/admin/library?rename=True&id=%s" % ( self.url, library_id ) )
            self.last_page()
            self.check_page_for_string( 'Edit library name and description' )
            # Attempt to submit a blank form
            tc.fv( "1", "name", "" )
            tc.fv( "1", "description", "" )
            tc.submit( "rename_library_button" )
            self.last_page()
            self.check_page_for_string( 'Enter a valid name' )
            tc.fv( "1", "name", name )
            tc.fv( "1", "description", description )
            if root_folder:
                tc.fv( "1", "root_folder", root_folder )
            tc.submit( "rename_library_button" )
        except AssertionError, err:
            self.home()
            raise AssertionError( 'Exception caught attempting to rename a library: %s' % str( err ) )
        self.home()
    def add_folder( self, folder_id, name='Folder One', description='NThis is Folder One' ):
        """Create a new folder"""
        try:
            self.visit_url( "%s/admin/folder?id=%s&new=True" % ( self.url, folder_id ) )
            self.last_page()
            self.check_page_for_string( 'Create a new folder' )
            tc.fv( "1", "name", name ) # form field 1 is the field named name...
            tc.fv( "1", "description", description ) # form field 2 is the field named description...
            tc.submit( "new_folder_button" )
        except AssertionError, err:
            self.home()
            raise AssertionError( 'Exception caught attempting to create a new folder: %s' % str( err ) )
        self.home()
    def rename_folder( self, folder_id, name='Folder One Renamed', description='This is Folder One Re-described' ):
        """Rename a Folder"""
        try:
            self.visit_url( "%s/admin/folder?rename=True&id=%s" % ( self.url, folder_id ) )
            self.last_page()
            self.check_page_for_string( 'Edit folder name and description' )
            tc.fv( "1", "name", name ) # form field 1 is the field named name...
            tc.fv( "1", "description", description ) # form field 2 is the field named description...
            tc.submit( "rename_folder_button" )
        except AssertionError, err:
            self.home()
            raise AssertionError( 'Exception caught attempting to rename a library: %s' % str( err ) )
=======
        self.home()
        self.visit_url( "%s/admin/library?new=True" % self.url )
        self.check_page_for_string( 'Create a new library' )
        tc.fv( "1", "1", name ) # form field 1 is the field named name...
        tc.fv( "1", "2", description ) # form field 1 is the field named name...
        tc.submit( "create_library_button" )
        self.home()
    def rename_library( self, library_id, name='Library One Renamed', description='This is Library One Re-described', root_folder='' ):
        """Rename a library"""
        self.home()
        self.visit_url( "%s/admin/library?rename=True&id=%s" % ( self.url, library_id ) )
        self.check_page_for_string( 'Edit library name and description' )
        tc.fv( "1", "name", name )
        tc.fv( "1", "description", description )
        if root_folder:
            tc.fv( "1", "root_folder", root_folder )
        tc.submit( "rename_library_button" )
        self.home()
    def add_folder( self, folder_id, name='Folder One', description='NThis is Folder One' ):
        """Create a new folder"""
        self.home()
        self.visit_url( "%s/admin/folder?id=%s&new=True" % ( self.url, folder_id ) )
        self.check_page_for_string( 'Create a new folder' )
        tc.fv( "1", "name", name ) # form field 1 is the field named name...
        tc.fv( "1", "description", description ) # form field 2 is the field named description...
        tc.submit( "new_folder_button" )
        self.home()
    def rename_folder( self, folder_id, name='Folder One Renamed', description='This is Folder One Re-described' ):
        """Rename a Folder"""
        self.home()
        self.visit_url( "%s/admin/folder?rename=True&id=%s" % ( self.url, folder_id ) )
        self.check_page_for_string( 'Edit folder name and description' )
        tc.fv( "1", "name", name ) # form field 1 is the field named name...
        tc.fv( "1", "description", description ) # form field 2 is the field named description...
        tc.submit( "rename_folder_button" )
>>>>>>> 31e411dc
        self.home()
    def add_dataset( self, filename, folder_id, extension='auto', dbkey='hg18', roles=[] ):
        """Add a dataset to a folder"""
        filename = self.get_filename( filename )
<<<<<<< HEAD
        try:
            self.visit_url( "%s/admin/dataset?folder_id=%s&new=True" % ( self.url, folder_id ) )
            self.last_page()
            self.check_page_for_string( 'Create a new library dataset' )
            tc.fv( "1", "folder_id", folder_id ) # form field 1 is the field named folder_id...
            tc.formfile( "1", "file_data", filename ) # form field 2 is the field named file_data...
            tc.fv( "1", "extension", extension )
            tc.fv( "1", "dbkey", dbkey )
            for role_id in roles:
                tc.fv( "1", "roles", role_id ) # form field 7 is the select list named out_groups, note the buttons...
            tc.submit( "new_dataset_button" )
            self.last_page()
            self.check_page_for_string( '1 new datasets added to the library ( each is selected below )' )
        except AssertionError, err:
            self.home()
            raise AssertionError( 'Exception caught attempting to create add a dataset to a folder: %s' % str( err ) )
        self.home()
    def add_dataset_to_folder_from_history( self, folder_id ):
        """Copy a dataset from the current history to a library folder"""
        try:
            # Create a new history
            self.new_history()
            self.upload_file( "1.bed" )
            self.visit_url( "%s/admin/add_dataset_to_folder_from_history?folder_id=%s" % ( self.url, folder_id ) )
            self.last_page()
            self.check_page_for_string( 'Active datasets in your current history' )
            tc.fv( "1", "folder_id", folder_id )
            tc.fv( "1", "ids", "1" )
            tc.submit( "add_dataset_from_history_button" )
            self.last_page()
            self.check_page_for_string( 'Added the following datasets to the library folder: 1.bed' )
        except AssertionError, err:
            self.home()
            raise AssertionError( 'Exception caught attempting to add a dataset to a folder: %s' % str( err ) )
=======
        self.home()
        self.visit_url( "%s/admin/dataset?folder_id=%s&new=True" % ( self.url, folder_id ) )
        self.check_page_for_string( 'Create a new library dataset' )
        tc.fv( "1", "folder_id", folder_id ) # form field 1 is the field named folder_id...
        tc.formfile( "1", "file_data", filename ) # form field 2 is the field named file_data...
        tc.fv( "1", "extension", extension )
        tc.fv( "1", "dbkey", dbkey )
        for role_id in roles:
            tc.fv( "1", "roles", role_id ) # form field 7 is the select list named out_groups, note the buttons...
        tc.submit( "new_dataset_button" )
        self.check_page_for_string( '1 new datasets added to the library ( each is selected below )' )
        self.home()
    def add_dataset_to_folder_from_history( self, folder_id ):
        """Copy a dataset from the current history to a library folder"""
        # Create a new history
        self.new_history()
        self.upload_file( "1.bed" )
        self.home()
        self.visit_url( "%s/admin/add_dataset_to_folder_from_history?folder_id=%s" % ( self.url, folder_id ) )
        self.check_page_for_string( 'Active datasets in your current history' )
        tc.fv( "1", "folder_id", folder_id )
        tc.fv( "1", "ids", "1" )
        tc.submit( "add_dataset_from_history_button" )
        self.check_page_for_string( 'Added the following datasets to the library folder: 1.bed' )
>>>>>>> 31e411dc
        self.home()
    def add_datasets_from_library_dir( self, folder_id, extension='auto', dbkey='hg18', roles_tuple=[] ):
        """Add a directory of datasets to a folder"""
        # roles is a list of tuples: [ ( role_id, role_description ) ]
<<<<<<< HEAD
        try:
            self.visit_url( "%s/admin/dataset?folder_id=%s" % ( self.url, folder_id ) )
            self.last_page()
            self.check_page_for_string( 'Create a new library dataset' )
            tc.fv( "1", "folder_id", folder_id )
            tc.fv( "1", "extension", extension )
            tc.fv( "1", "dbkey", dbkey )
            library_dir = "%s" % self.file_dir
            tc.fv( "1", "server_dir", "library" )
            for role_tuple in roles_tuple:
                tc.fv( "1", "roles", role_tuple[0] )
            tc.submit( "new_dataset_button" )
            self.last_page()
            self.check_page_for_string( '3 new datasets added to the library ( each is selected below )' )
            self.check_page_for_string( "3.bed" )
            self.check_page_for_string( "4.bed" )
            self.check_page_for_string( "5.bed" )
            tc.submit( "action_on_datasets_button" )
            self.last_page()
            self.check_page_for_string( '( 3 of them )' )
            for role_tuple in roles_tuple:
                self.check_page_for_string( role_tuple[1] )
            # NOTE: we cannot submit the form because of a bug in twill ( it cannot handle select lists
            # that include no option fields.  Since the "manage permissions" and "edit metadata" select
            # lists have no options ( no roles associated ), submitting the form will throw a 
            # ParseError: <unprintable ParseError object> exception.  Uncomment the following 4 lines
            # when twill fixes this bug...
            # tc.find( "update_roles" )
            # tc.submit( "update_roles" )
            # self.last_page()
            # self.check_page_for_string( 'Libraries' )
        except AssertionError, err:
            self.home()
            raise AssertionError( 'Exception caught attempting to create add a directory of datasets to a folder: %s' % str( err ) )
        self.home()
    def mark_library_deleted( self, library_id ):
        """Mark a library as deleted"""
        self.visit_url( "%s/admin/library?id=%s&delete=True" % ( self.url, library_id ) )
        self.last_page()
=======
        self.home()
        self.visit_url( "%s/admin/dataset?folder_id=%s" % ( self.url, folder_id ) )
        self.check_page_for_string( 'Create a new library dataset' )
        tc.fv( "1", "folder_id", folder_id )
        tc.fv( "1", "extension", extension )
        tc.fv( "1", "dbkey", dbkey )
        library_dir = "%s" % self.file_dir
        tc.fv( "1", "server_dir", "library" )
        for role_tuple in roles_tuple:
            tc.fv( "1", "roles", role_tuple[0] )
        tc.submit( "new_dataset_button" )
        self.check_page_for_string( '3 new datasets added to the library' )
        # TODO: FIXME: the following submitdoes not work...
        #tc.submit( "action_on_datasets_button" )
        #self.check_page_for_string( 'Manage permissions and role associations for 3 selected datasets' )
        #for role_tuple in roles_tuple:
        #    self.check_page_for_string( role_tuple[1] )
        # NOTE: we cannot submit the form because of a bug in twill ( it cannot handle select lists
        # that include no option fields.  Since the "manage permissions" and "edit metadata" select
        # lists have no options ( no roles associated ), submitting the form will throw a 
        # ParseError: <unprintable ParseError object> exception.  Uncomment the following 4 lines
        # when twill fixes this bug...
        # tc.find( "update_roles" )
        # tc.submit( "update_roles" )
        # self.check_page_for_string( 'Libraries' )
        self.home()
    def mark_library_deleted( self, library_id ):
        """Mark a library as deleted"""
        self.home()
        self.visit_url( "%s/admin/library?id=%s&delete=True" % ( self.url, library_id ) )
>>>>>>> 31e411dc
        self.check_page_for_string( 'The library and all of its contents have been marked deleted' )
        self.home()
    def mark_library_undeleted( self, library_id ):
        """Mark a library as not deleted"""
<<<<<<< HEAD
        self.visit_url( "%s/admin/undelete_library?id=%s" % ( self.url, library_id ) )
        self.last_page()
=======
        self.home()
        self.visit_url( "%s/admin/undelete_library?id=%s" % ( self.url, library_id ) )
>>>>>>> 31e411dc
        self.check_page_for_string( 'The library and all of its contents have been marked not deleted' )
        self.home()
    def purge_library( self, library_id ):
        """Purge a library"""
<<<<<<< HEAD
        self.visit_url( "%s/admin/purge_library?id=%s" % ( self.url, library_id ) )
        self.last_page()
=======
        self.home()
        self.visit_url( "%s/admin/purge_library?id=%s" % ( self.url, library_id ) )
>>>>>>> 31e411dc
        self.check_page_for_string( 'The library and all of its contents have been purged' )
        self.home()<|MERGE_RESOLUTION|>--- conflicted
+++ resolved
@@ -362,10 +362,7 @@
 
     # Functions associated with user accounts
     def create( self, email='test@bx.psu.edu', password='testuser' ):
-<<<<<<< HEAD
-=======
-        self.home()
->>>>>>> 31e411dc
+        self.home()
         self.visit_page( "user/create?email=%s&password=%s&confirm=%s" % ( email, password, password ) )
         self.check_page_for_string( "Now logged in as %s" %email )
         self.home()
@@ -404,10 +401,6 @@
             url ="%s&%s=%s" % ( url, key, str( role_id ) )
         self.home()
         self.visit_url( "%s/%s" % ( self.url, url ) )
-<<<<<<< HEAD
-        self.last_page()
-=======
->>>>>>> 31e411dc
         self.check_page_for_string( 'Default history permissions have been changed.' )
         self.home()
     def login( self, email='test@bx.psu.edu', password='testuser' ):
@@ -417,16 +410,11 @@
         except:
             self.home()
             self.visit_page( "user/login?email=%s&password=%s" % ( email, password ) )
-<<<<<<< HEAD
-            self.last_page()
-=======
->>>>>>> 31e411dc
             self.check_page_for_string( "Now logged in as %s" %email )
             self.home()
     def logout( self ):
         self.home()
         self.visit_page( "user/logout" )
-        self.last_page()
         self.check_page_for_string( "You are no longer logged in" )
         self.home()
     # Functions associated with browsers, cookies, HTML forms and page visits
@@ -597,15 +585,9 @@
     # Dataset Security stuff
     def create_new_account_as_admin( self, email='test4@bx.psu.edu', password='testuser' ):
         """Create a new account for another user"""
-<<<<<<< HEAD
+        self.home()
         self.visit_url( "%s/admin/create_new_user?email=%s&password=%s&confirm=%s&user_create_button=%s" \
                         % ( self.url, email, password, password, 'Create' ) )
-        self.last_page()
-=======
-        self.home()
-        self.visit_url( "%s/admin/create_new_user?email=%s&password=%s&confirm=%s&user_create_button=%s" \
-                        % ( self.url, email, password, password, 'Create' ) )
->>>>>>> 31e411dc
         try:
             self.check_page_for_string( "Created new user account" )
             previously_created = False
@@ -617,91 +599,33 @@
         return previously_created
     def reset_password_as_admin( self, user_id=4, password='testreset' ):
         """Reset a user password"""
-<<<<<<< HEAD
-=======
-        self.home()
->>>>>>> 31e411dc
+        self.home()
         self.visit_url( "%s/admin/reset_user_password?user_id=%s" % ( self.url, str( user_id ) ) )
         tc.fv( "1", "password", password )
         tc.fv( "1", "confirm", password )
         tc.submit( "reset_user_password_button" )
-<<<<<<< HEAD
-        self.last_page()
-=======
->>>>>>> 31e411dc
         self.check_page_for_string( "Password reset" )
         self.home()
     def mark_user_deleted( self, user_id=4 ):
         """Mark a user as deleted"""
-<<<<<<< HEAD
+        self.home()
         self.visit_url( "%s/admin/mark_user_deleted?user_id=%s" % ( self.url, str( user_id ) ) )
-        self.last_page()
-=======
-        self.home()
-        self.visit_url( "%s/admin/mark_user_deleted?user_id=%s" % ( self.url, str( user_id ) ) )
->>>>>>> 31e411dc
         self.check_page_for_string( "The user has been marked as deleted." )
         self.home()
     def undelete_user( self, user_id ):
         """Undelete a user"""
-<<<<<<< HEAD
+        self.home()
         self.visit_url( "%s/admin/undelete_user?user_id=%s" % ( self.url, user_id ) )
-        self.last_page()
-=======
-        self.home()
-        self.visit_url( "%s/admin/undelete_user?user_id=%s" % ( self.url, user_id ) )
->>>>>>> 31e411dc
         self.check_page_for_string( 'The user has been marked as not deleted' )
         self.home()
     def purge_user( self, user_id ):
         """Purge a user account"""
-<<<<<<< HEAD
+        self.home()
         self.visit_url( "%s/admin/purge_user?user_id=%s" % ( self.url, user_id ) )
-        self.last_page()
-=======
-        self.home()
-        self.visit_url( "%s/admin/purge_user?user_id=%s" % ( self.url, user_id ) )
->>>>>>> 31e411dc
         self.check_page_for_string( 'The user has been marked as purged.' )
         self.home()
     def create_role( self, name='Role One', description="This is Role One", user_ids=[], group_ids=[], private_role='' ):
         """Create a new role"""
-<<<<<<< HEAD
-        self.visit_url( "%s/admin/create_role" % self.url )
-        form = tc.show()
-        self.check_page_for_string( "Create Role" )
-        try:
-            # Attempt to submit a blank form
-            tc.fv( "1", "name", "" )
-            tc.fv( "1", "description", "" )
-            tc.submit( "create_role_button" )
-            self.last_page()
-            self.check_page_for_string( "Enter a valid name and a description" )
-            tc.fv( "1", "name", name )
-            tc.fv( "1", "description", description )
-            for user_id in user_ids:
-                tc.fv( "1", "users", user_id )
-            for group_id in group_ids:
-                tc.fv( "1", "groups", group_id )
-            tc.submit( "create_role_button" )
-            self.last_page()
-            check_str = 'The new role has been created with %d associated users and %d associated groups' % ( len( user_ids ), len( group_ids ) )
-            self.check_page_for_string( check_str )
-            previously_created = False
-            if private_role:
-                # Make sure no private roles are displayed
-                try:
-                    self.check_page_for_string( private_role )
-                    errmsg = 'Private role %s displayed on Non-private Roles page' % private_role
-                    raise AssertionError( errmsg )
-                except AssertionError:
-                    # Reaching here is the behavior we want since no private roles should be displayed
-                    pass
-        except AssertionError, err:
-            # The role may have been created on a previous test run
-            self.check_page_for_string( "A role with that name already exists" )
-            previously_created = True
-=======
         self.home()
         self.visit_url( "%s/admin/create_role" % self.url )
         self.check_page_for_string( "Create Role" )
@@ -729,7 +653,6 @@
             except AssertionError:
                 # Reaching here is the behavior we want since no private roles should be displayed
                 pass
->>>>>>> 31e411dc
         self.home()
         self.visit_page( "admin/roles" )
         self.check_page_for_string( description )
@@ -737,40 +660,18 @@
         return previously_created
     def mark_role_deleted( self, role_id ):
         """Mark a role as deleted"""
-<<<<<<< HEAD
+        self.home()
         self.visit_url( "%s/admin/mark_role_deleted?role_id=%s" % ( self.url, role_id ) )
-        self.last_page()
-=======
-        self.home()
-        self.visit_url( "%s/admin/mark_role_deleted?role_id=%s" % ( self.url, role_id ) )
->>>>>>> 31e411dc
         self.check_page_for_string( 'The role has been marked as deleted' )
         self.home()
     def undelete_role( self, role_id ):
         """Undelete an existing role"""
-<<<<<<< HEAD
+        self.home()
         self.visit_url( "%s/admin/undelete_role?role_id=%s" % ( self.url, role_id ) )
-        self.last_page()
-=======
-        self.home()
-        self.visit_url( "%s/admin/undelete_role?role_id=%s" % ( self.url, role_id ) )
->>>>>>> 31e411dc
         self.check_page_for_string( 'The role has been marked as not deleted' )
         self.home()
     def purge_role( self, role_id ):
         """Purge an existing role"""
-<<<<<<< HEAD
-        self.visit_url( "%s/admin/purge_role?role_id=%s" % ( self.url, role_id ) )
-        self.last_page()
-        msg = "The following have been purged from the database for the role: "
-        msg += "DefaultUserPermissions, DefaultHistoryPermissions, UserRoleAssociations, GroupRoleAssociations, ActionDatasetRoleAssociations."
-        self.check_page_for_string( msg )
-        self.home()
-    def create_group( self, name='Group One', user_ids=[], role_ids=[] ):
-        """Create a new group with 2 members and 1 associated role"""
-        self.visit_url( "%s/admin/create_group" % self.url )
-        form = tc.show()
-=======
         self.home()
         self.visit_url( "%s/admin/purge_role?role_id=%s" % ( self.url, role_id ) )
         check_str = "The following have been purged from the database for the role: "
@@ -781,7 +682,6 @@
         """Create a new group with 2 members and 1 associated role"""
         self.home()
         self.visit_url( "%s/admin/create_group" % self.url )
->>>>>>> 31e411dc
         self.check_page_for_string( "Create Group" )
         # Make sure no private roles are displayed
         try:
@@ -791,21 +691,6 @@
         except AssertionError:
             # Reaching here is the behavior we want since no private roles should be displayed
             pass
-<<<<<<< HEAD
-        try:
-            # Attempt to submit a blank form
-            tc.fv( "1", "name", "" )
-            tc.submit( "create_group_button" )
-            self.last_page()
-            self.check_page_for_string( "Enter a valid name" )
-            tc.fv( "1", "name", name )
-            for user_id in user_ids:
-                tc.fv( "1", "members", user_id )
-            for role_id in role_ids:
-                tc.fv( "1", "roles", role_id )
-            tc.submit( "create_group_button" )
-            self.last_page()
-=======
         tc.fv( "1", "name", name )
         for user_id in user_ids:
             tc.fv( "1", "members", user_id )
@@ -813,7 +698,6 @@
             tc.fv( "1", "roles", role_id )
         tc.submit( "create_group_button" )
         try:
->>>>>>> 31e411dc
             self.check_page_for_string( "The new group has been created" )
             previously_created = False
         except:
@@ -826,17 +710,6 @@
         return previously_created
     def add_group_members( self, group_id, user_ids=[] ):
         """Add a member to an existing group"""
-<<<<<<< HEAD
-        self.visit_url( "%s/admin/group_members_edit?group_id=%s" % ( self.url, group_id ) )
-        self.check_page_for_string( 'Members of' )
-        try:
-            for user_id in user_ids:
-                tc.fv( "1", "1", user_id ) # form field 1 is the check box named 'members'
-            tc.submit( "group_members_edit_button" )
-        except AssertionError, err:
-            self.home()
-            raise AssertionError( 'Exception caught attempting to create group: %s' % str( err ) )
-=======
         self.home()
         self.visit_url( "%s/admin/group_members_edit?group_id=%s" % ( self.url, group_id ) )
         self.check_page_for_string( 'Select to add user to' )
@@ -845,16 +718,12 @@
         tc.submit( "submit_button" )
         # The above submit will redirect to the ~/admin/groups() method
         self.check_page_for_string( 'Group membership has been updated' )
->>>>>>> 31e411dc
         self.home()
     def associate_groups_with_role( self, role_id, group_names=[] ):
         """Add groups to an existing role"""
         # NOTE: To get this to work with twill, all select lists must contain at least 1 option value
         # before tc.submit or twill throws an exception, which is: ParseError: OPTION outside of SELECT
-<<<<<<< HEAD
-=======
-        self.home()
->>>>>>> 31e411dc
+        self.home()
         self.visit_url( "%s/admin/role?role_id=%s" % ( self.url, role_id ) )
         self.check_page_for_string( 'Groups associated with' )
         # All group_ids passed in  MUST be in the out_groups form field
@@ -867,10 +736,7 @@
         """Add a users to an existing role"""
         # NOTE: To get this to work with twill, all select lists must contain at least 1 option value
         # before tc.submit or twill throws an exception, which is: ParseError: OPTION outside of SELECT
-<<<<<<< HEAD
-=======
-        self.home()
->>>>>>> 31e411dc
+        self.home()
         self.visit_url( "%s/admin/role?role_id=%s" % ( self.url, role_id ) )
         self.check_page_for_string( 'Users associated with' )
         for user_email in user_emails:
@@ -880,100 +746,26 @@
         self.home()
     def mark_group_deleted( self, group_id ):
         """Mark a group as deleted"""
-<<<<<<< HEAD
+        self.home()
         self.visit_url( "%s/admin/mark_group_deleted?group_id=%s" % ( self.url, group_id ) )
-        self.last_page()
-=======
-        self.home()
-        self.visit_url( "%s/admin/mark_group_deleted?group_id=%s" % ( self.url, group_id ) )
->>>>>>> 31e411dc
         self.check_page_for_string( 'The group has been marked as deleted' )
         self.home()
     def undelete_group( self, group_id ):
         """Undelete an existing group"""
-<<<<<<< HEAD
+        self.home()
         self.visit_url( "%s/admin/undelete_group?group_id=%s" % ( self.url, group_id ) )
-        self.last_page()
-=======
-        self.home()
-        self.visit_url( "%s/admin/undelete_group?group_id=%s" % ( self.url, group_id ) )
->>>>>>> 31e411dc
         self.check_page_for_string( 'The group has been marked as not deleted' )
         self.home()
     def purge_group( self, group_id ):
         """Purge an existing group"""
-<<<<<<< HEAD
+        self.home()
         self.visit_url( "%s/admin/purge_group?group_id=%s" % ( self.url, group_id ) )
-        self.last_page()
-=======
-        self.home()
-        self.visit_url( "%s/admin/purge_group?group_id=%s" % ( self.url, group_id ) )
->>>>>>> 31e411dc
         self.check_page_for_string( "The following have been purged from the database for the group: UserGroupAssociations, GroupRoleAssociations." )
         self.home()
 
     # Library stuff
     def create_library( self, name='Library One', description='This is Library One' ):
         """Create a new library"""
-<<<<<<< HEAD
-        try:
-            self.visit_url( "%s/admin/library?new=True" % self.url )
-            self.last_page()
-            self.check_page_for_string( 'Create a new library' )
-            tc.fv( "1", "1", name ) # form field 1 is the field named name...
-            tc.fv( "1", "2", description ) # form field 1 is the field named name...
-            tc.submit( "create_library_button" )
-        except AssertionError, err:
-            self.home()
-            raise AssertionError( 'Exception caught attempting to create library: %s' % str( err ) )
-        self.home()
-    def rename_library( self, library_id, name='Library One Renamed', description='This is Library One Re-described', root_folder='' ):
-        """Rename a library"""
-        try:
-            self.visit_url( "%s/admin/library?rename=True&id=%s" % ( self.url, library_id ) )
-            self.last_page()
-            self.check_page_for_string( 'Edit library name and description' )
-            # Attempt to submit a blank form
-            tc.fv( "1", "name", "" )
-            tc.fv( "1", "description", "" )
-            tc.submit( "rename_library_button" )
-            self.last_page()
-            self.check_page_for_string( 'Enter a valid name' )
-            tc.fv( "1", "name", name )
-            tc.fv( "1", "description", description )
-            if root_folder:
-                tc.fv( "1", "root_folder", root_folder )
-            tc.submit( "rename_library_button" )
-        except AssertionError, err:
-            self.home()
-            raise AssertionError( 'Exception caught attempting to rename a library: %s' % str( err ) )
-        self.home()
-    def add_folder( self, folder_id, name='Folder One', description='NThis is Folder One' ):
-        """Create a new folder"""
-        try:
-            self.visit_url( "%s/admin/folder?id=%s&new=True" % ( self.url, folder_id ) )
-            self.last_page()
-            self.check_page_for_string( 'Create a new folder' )
-            tc.fv( "1", "name", name ) # form field 1 is the field named name...
-            tc.fv( "1", "description", description ) # form field 2 is the field named description...
-            tc.submit( "new_folder_button" )
-        except AssertionError, err:
-            self.home()
-            raise AssertionError( 'Exception caught attempting to create a new folder: %s' % str( err ) )
-        self.home()
-    def rename_folder( self, folder_id, name='Folder One Renamed', description='This is Folder One Re-described' ):
-        """Rename a Folder"""
-        try:
-            self.visit_url( "%s/admin/folder?rename=True&id=%s" % ( self.url, folder_id ) )
-            self.last_page()
-            self.check_page_for_string( 'Edit folder name and description' )
-            tc.fv( "1", "name", name ) # form field 1 is the field named name...
-            tc.fv( "1", "description", description ) # form field 2 is the field named description...
-            tc.submit( "rename_folder_button" )
-        except AssertionError, err:
-            self.home()
-            raise AssertionError( 'Exception caught attempting to rename a library: %s' % str( err ) )
-=======
         self.home()
         self.visit_url( "%s/admin/library?new=True" % self.url )
         self.check_page_for_string( 'Create a new library' )
@@ -1009,47 +801,10 @@
         tc.fv( "1", "name", name ) # form field 1 is the field named name...
         tc.fv( "1", "description", description ) # form field 2 is the field named description...
         tc.submit( "rename_folder_button" )
->>>>>>> 31e411dc
         self.home()
     def add_dataset( self, filename, folder_id, extension='auto', dbkey='hg18', roles=[] ):
         """Add a dataset to a folder"""
         filename = self.get_filename( filename )
-<<<<<<< HEAD
-        try:
-            self.visit_url( "%s/admin/dataset?folder_id=%s&new=True" % ( self.url, folder_id ) )
-            self.last_page()
-            self.check_page_for_string( 'Create a new library dataset' )
-            tc.fv( "1", "folder_id", folder_id ) # form field 1 is the field named folder_id...
-            tc.formfile( "1", "file_data", filename ) # form field 2 is the field named file_data...
-            tc.fv( "1", "extension", extension )
-            tc.fv( "1", "dbkey", dbkey )
-            for role_id in roles:
-                tc.fv( "1", "roles", role_id ) # form field 7 is the select list named out_groups, note the buttons...
-            tc.submit( "new_dataset_button" )
-            self.last_page()
-            self.check_page_for_string( '1 new datasets added to the library ( each is selected below )' )
-        except AssertionError, err:
-            self.home()
-            raise AssertionError( 'Exception caught attempting to create add a dataset to a folder: %s' % str( err ) )
-        self.home()
-    def add_dataset_to_folder_from_history( self, folder_id ):
-        """Copy a dataset from the current history to a library folder"""
-        try:
-            # Create a new history
-            self.new_history()
-            self.upload_file( "1.bed" )
-            self.visit_url( "%s/admin/add_dataset_to_folder_from_history?folder_id=%s" % ( self.url, folder_id ) )
-            self.last_page()
-            self.check_page_for_string( 'Active datasets in your current history' )
-            tc.fv( "1", "folder_id", folder_id )
-            tc.fv( "1", "ids", "1" )
-            tc.submit( "add_dataset_from_history_button" )
-            self.last_page()
-            self.check_page_for_string( 'Added the following datasets to the library folder: 1.bed' )
-        except AssertionError, err:
-            self.home()
-            raise AssertionError( 'Exception caught attempting to add a dataset to a folder: %s' % str( err ) )
-=======
         self.home()
         self.visit_url( "%s/admin/dataset?folder_id=%s&new=True" % ( self.url, folder_id ) )
         self.check_page_for_string( 'Create a new library dataset' )
@@ -1074,52 +829,10 @@
         tc.fv( "1", "ids", "1" )
         tc.submit( "add_dataset_from_history_button" )
         self.check_page_for_string( 'Added the following datasets to the library folder: 1.bed' )
->>>>>>> 31e411dc
         self.home()
     def add_datasets_from_library_dir( self, folder_id, extension='auto', dbkey='hg18', roles_tuple=[] ):
         """Add a directory of datasets to a folder"""
         # roles is a list of tuples: [ ( role_id, role_description ) ]
-<<<<<<< HEAD
-        try:
-            self.visit_url( "%s/admin/dataset?folder_id=%s" % ( self.url, folder_id ) )
-            self.last_page()
-            self.check_page_for_string( 'Create a new library dataset' )
-            tc.fv( "1", "folder_id", folder_id )
-            tc.fv( "1", "extension", extension )
-            tc.fv( "1", "dbkey", dbkey )
-            library_dir = "%s" % self.file_dir
-            tc.fv( "1", "server_dir", "library" )
-            for role_tuple in roles_tuple:
-                tc.fv( "1", "roles", role_tuple[0] )
-            tc.submit( "new_dataset_button" )
-            self.last_page()
-            self.check_page_for_string( '3 new datasets added to the library ( each is selected below )' )
-            self.check_page_for_string( "3.bed" )
-            self.check_page_for_string( "4.bed" )
-            self.check_page_for_string( "5.bed" )
-            tc.submit( "action_on_datasets_button" )
-            self.last_page()
-            self.check_page_for_string( '( 3 of them )' )
-            for role_tuple in roles_tuple:
-                self.check_page_for_string( role_tuple[1] )
-            # NOTE: we cannot submit the form because of a bug in twill ( it cannot handle select lists
-            # that include no option fields.  Since the "manage permissions" and "edit metadata" select
-            # lists have no options ( no roles associated ), submitting the form will throw a 
-            # ParseError: <unprintable ParseError object> exception.  Uncomment the following 4 lines
-            # when twill fixes this bug...
-            # tc.find( "update_roles" )
-            # tc.submit( "update_roles" )
-            # self.last_page()
-            # self.check_page_for_string( 'Libraries' )
-        except AssertionError, err:
-            self.home()
-            raise AssertionError( 'Exception caught attempting to create add a directory of datasets to a folder: %s' % str( err ) )
-        self.home()
-    def mark_library_deleted( self, library_id ):
-        """Mark a library as deleted"""
-        self.visit_url( "%s/admin/library?id=%s&delete=True" % ( self.url, library_id ) )
-        self.last_page()
-=======
         self.home()
         self.visit_url( "%s/admin/dataset?folder_id=%s" % ( self.url, folder_id ) )
         self.check_page_for_string( 'Create a new library dataset' )
@@ -1150,28 +863,17 @@
         """Mark a library as deleted"""
         self.home()
         self.visit_url( "%s/admin/library?id=%s&delete=True" % ( self.url, library_id ) )
->>>>>>> 31e411dc
         self.check_page_for_string( 'The library and all of its contents have been marked deleted' )
         self.home()
     def mark_library_undeleted( self, library_id ):
         """Mark a library as not deleted"""
-<<<<<<< HEAD
+        self.home()
         self.visit_url( "%s/admin/undelete_library?id=%s" % ( self.url, library_id ) )
-        self.last_page()
-=======
-        self.home()
-        self.visit_url( "%s/admin/undelete_library?id=%s" % ( self.url, library_id ) )
->>>>>>> 31e411dc
         self.check_page_for_string( 'The library and all of its contents have been marked not deleted' )
         self.home()
     def purge_library( self, library_id ):
         """Purge a library"""
-<<<<<<< HEAD
+        self.home()
         self.visit_url( "%s/admin/purge_library?id=%s" % ( self.url, library_id ) )
-        self.last_page()
-=======
-        self.home()
-        self.visit_url( "%s/admin/purge_library?id=%s" % ( self.url, library_id ) )
->>>>>>> 31e411dc
         self.check_page_for_string( 'The library and all of its contents have been purged' )
         self.home()