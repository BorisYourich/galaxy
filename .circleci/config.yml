# Python CircleCI 2.0 configuration file
version: 2
variables:
  restore_repo_cache: &restore_repo_cache
    restore_cache:
      keys:
        - v1-repo-{{ .Environment.CIRCLE_SHA1 }}
  restore_yarn_cache: &restore_yarn_cache
    restore_cache:
      keys:
        - v1-repo-{{ .Environment.CIRCLE_SHA1 }}
        - yarn-packages-{{ checksum "client/yarn.lock" }}
  save_yarn_cache: &save_yarn_cache
    save_cache:
      key: yarn-packages-{{ checksum "client/yarn.lock" }}
      paths:
        - ~/.cache/yarn
  install_tox: &install_tox
    run: sudo pip install tox
  install_ffprobe: &install_ffprobe
    run: sudo apt-get update && sudo apt-get install ffmpeg -y
  set_workdir: &set_workdir
    working_directory: ~/repo
  requires_get_code: &requires_get_code
    requires:
      - get_code
jobs:
  get_code:
    docker:
      - image: circleci/python:3.6
    <<: *set_workdir
    steps:
      # Replace standard code checkout with shallow clone to speed things up.
      - run:
          name: Checkout code
          command: |-
              # Add github.com to known hosts
              mkdir -p ~/.ssh
              echo 'github.com ssh-rsa AAAAB3NzaC1yc2EAAAABIwAAAQEAq2A7hRGmdnm9tUDbO9IDSwBK6TbQa+PXYPCPy6rbTrTtw7PHkccKrpp0yVhp5HdEIcKr6pLlVDBfOLX9QUsyCOV0wzfjIJNlGEYsdlLJizHhbn2mUjvSAHQqZETYP81eFzLQNnPHt4EVVUh7VfDESU84KezmD5QlWpXLmvU31/yMf+Se8xhHTvKSCZIFImWwoG6mbUoWf9nzpIoaSjB+weqqUUmpaaasXVal72J+UX2B+2RPW3RcT0eOzQgqlJL3RKrTJvdsjE3JEAvGq3lGHSZXy28G3skua2SmVi/w4yCE6gbODqnTWlg7+wC604ydGXA8VJiS5ap43JXiUFFAaQ==
              ' >> ~/.ssh/known_hosts

              # Add the user ssh key and set correct perms
              (umask 077; touch ~/.ssh/id_rsa)
              chmod 0600 ~/.ssh/id_rsa
              echo "$CHECKOUT_KEY" > ~/.ssh/id_rsa

              # Use git+ssh instead of https
              git config --global url."ssh://git@github.com".insteadOf "https://github.com" || true
              git config --global gc.auto 0 || true

              # Shallow clone
              git clone --depth=1 "${CIRCLE_REPOSITORY_URL}" .

              if [[ -n "${CIRCLE_PR_NUMBER}" ]]; then
                  # Update PR refs for testing.
                  FETCH_REFS="${FETCH_REFS} +refs/pull/${CIRCLE_PR_NUMBER}/head:pr/${CIRCLE_PR_NUMBER}/head"
                  FETCH_REFS="${FETCH_REFS} +refs/pull/${CIRCLE_PR_NUMBER}/merge:pr/${CIRCLE_PR_NUMBER}/merge"

                  # Retrieve the refs
                  git fetch --force origin ${FETCH_REFS}

                  # Checkout PR merge ref.
                  git checkout -f "pr/${CIRCLE_PR_NUMBER}/merge"

                  # Test for *some* merge conflicts.
                  git branch --merged | grep "pr/${CIRCLE_PR_NUMBER}/head" > /dev/null
              else
                  if [ -n "$CIRCLE_TAG" ]; then
                      git fetch --depth=1 --force origin "refs/tags/${CIRCLE_TAG}"
                  else
                      git fetch --depth=1 --force origin "$CIRCLE_BRANCH:remotes/origin/$CIRCLE_BRANCH"
                  fi
                  if [ -n "$CIRCLE_TAG" ]; then
                      git reset --hard "$CIRCLE_SHA1"
                      git checkout "$CIRCLE_TAG"
                  elif [ -n "$CIRCLE_BRANCH" ]; then
                      git reset --hard "$CIRCLE_SHA1"
                      git checkout -B "$CIRCLE_BRANCH"
                  fi
                  git reset --hard "${CIRCLE_SHA1}"
              fi
      - save_cache:
          key: v1-repo-{{ .Environment.CIRCLE_SHA1 }}
          paths:
            - ~/repo
  py36_docstring:
    docker:
      - image: circleci/python:3.6
    <<: *set_workdir
    steps:
      - *restore_repo_cache
      - *install_tox
      - run: tox -e py36-lint_docstring_include_list
  py36_unit:
    docker:
      - image: circleci/python:3.6
    <<: *set_workdir
    steps:
      - *restore_repo_cache
      - *install_tox
      - *install_ffprobe
<<<<<<< HEAD
      - run: tox -e py36-unit
  py36_first_startup:
    docker:
      - image: circleci/python:3.6
    <<: *set_workdir
    steps:
      - *restore_repo_cache
      # Use this job to test the latest migrations
      - run: wget -q https://github.com/jmchilton/galaxy-downloads/raw/master/db_gx_rev_0141.sqlite
      - run: mv db_gx_rev_0141.sqlite database/universe.sqlite
      - *install_tox
      - run: tox -e py36-first_startup
=======
      - run: tox -e py35-unit
>>>>>>> 571f01eb
  validate_test_tools:
    docker:
      - image: circleci/python:3.6
    <<: *set_workdir
    steps:
      - *restore_repo_cache
      - run: sudo apt-get update
      - run: sudo apt-get install -y libxml2-utils
      - *install_tox
      - run: tox -e validate_test_tools
  test_galaxy_packages:
    docker:
      - image: circleci/python:3.6
    <<: *set_workdir
    steps:
      - *restore_repo_cache
      - *install_tox
      - *install_ffprobe
      - run: tox -e test_galaxy_packages
  js_unit:
    docker:
      - image: circleci/node:12-browsers
    <<: *set_workdir
    steps:
      - *restore_yarn_cache
      - run: cd client && yarn install --frozen-lockfile
      - *save_yarn_cache
      - run:
          name: Build client
          command: cd client && yarn run build
          environment:
              NODE_OPTIONS: --max_old_space_size=4096
      - run: cd client && yarn run qunit
  js_lint:
    docker:
      - image: circleci/node:12-browsers
    <<: *set_workdir
    steps:
      - *restore_yarn_cache
      - run: cd client && yarn install --frozen-lockfile
      - *save_yarn_cache
      - run: cd client && yarn run eslint
      - run: cd client && yarn run prettier-check
workflows:
  version: 2
  get_code_and_test:
    jobs:
      - get_code
      - py36_docstring:
          <<: *requires_get_code
      - py36_unit:
          <<: *requires_get_code
<<<<<<< HEAD
      - py36_first_startup:
          <<: *requires_get_code
=======
>>>>>>> 571f01eb
      - test_galaxy_packages:
          <<: *requires_get_code
      - validate_test_tools:
          <<: *requires_get_code
      - js_unit:
          <<: *requires_get_code
      - js_lint:
          <<: *requires_get_code<|MERGE_RESOLUTION|>--- conflicted
+++ resolved
@@ -99,22 +99,6 @@
       - *restore_repo_cache
       - *install_tox
       - *install_ffprobe
-<<<<<<< HEAD
-      - run: tox -e py36-unit
-  py36_first_startup:
-    docker:
-      - image: circleci/python:3.6
-    <<: *set_workdir
-    steps:
-      - *restore_repo_cache
-      # Use this job to test the latest migrations
-      - run: wget -q https://github.com/jmchilton/galaxy-downloads/raw/master/db_gx_rev_0141.sqlite
-      - run: mv db_gx_rev_0141.sqlite database/universe.sqlite
-      - *install_tox
-      - run: tox -e py36-first_startup
-=======
-      - run: tox -e py35-unit
->>>>>>> 571f01eb
   validate_test_tools:
     docker:
       - image: circleci/python:3.6
@@ -167,11 +151,6 @@
           <<: *requires_get_code
       - py36_unit:
           <<: *requires_get_code
-<<<<<<< HEAD
-      - py36_first_startup:
-          <<: *requires_get_code
-=======
->>>>>>> 571f01eb
       - test_galaxy_packages:
           <<: *requires_get_code
       - validate_test_tools:
