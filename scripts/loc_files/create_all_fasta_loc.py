--- conflicted
+++ resolved
@@ -201,18 +201,6 @@
         paths_to_look_in = [os.path.join(options.genome_dir, '%s')]
 
     # say what we're looking in
-<<<<<<< HEAD
-    print '\nLooking in:\n\t%s' % '\n\t'.join([p % '<build_name>' for p in paths_to_look_in])
-    poss_names = ['<build_name>%s' % _ for _ in variants]
-    print 'for files that are named %s' % ', '.join(poss_names[:-1]),
-    if len(poss_names) > 1:
-        print 'or %s' % poss_names[-1],
-    if len(options.fasta_exts) == 1:
-        print 'with the extension %s.' % ', '.join(fasta_exts[:-1])
-    else:
-        print 'with the extension %s or %s.' % (', '.join(fasta_exts[:-1]), fasta_exts[-1])
-    print '\nSkipping the following:\n\t%s' % '\n\t'.join(exemptions)
-=======
     print('\nLooking in:\n\t%s' % '\n\t'.join(p % '<build_name>' for p in paths_to_look_in))
     poss_names = ['<build_name>%s' % _ for _ in variants]
     print('for files that are named %s' % ', '.join(poss_names[:-1]), end=' ')
@@ -223,7 +211,6 @@
     else:
         print('with the extension %s or %s.' % (', '.join(fasta_exts[:-1]), fasta_exts[-1]))
     print('\nSkipping the following:\n\t%s' % '\n\t'.join(exemptions))
->>>>>>> 2f2acb98
 
     # get column names
     col_values = []
@@ -280,13 +267,8 @@
                             del fasta_locs[tr]
 
     # output results
-<<<<<<< HEAD
-    print '\nThere were %s fasta files found that were not included because they did not have the expected file names.' % len(unmatching_fasta_paths)
-    print '%s fasta files were found and listed.\n' % len(fasta_locs.keys())
-=======
     print('\nThere were %s fasta files found that were not included because they did not have the expected file names.' % len(unmatching_fasta_paths))
     print('%s fasta files were found and listed.\n' % len(fasta_locs.keys()))
->>>>>>> 2f2acb98
 
     # output unmatching fasta files
     if options.unmatching_fasta and unmatching_fasta_paths:
