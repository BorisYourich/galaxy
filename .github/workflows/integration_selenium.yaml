name: Integration Selenium
on: [push, pull_request]
concurrency:
  group: integration-selenium-${{ github.ref }}
  cancel-in-progress: true
env:
  GALAXY_TEST_DBURI: 'postgresql://postgres:postgres@localhost:5432/galaxy?client_encoding=utf8'
  GALAXY_SKIP_CLIENT_BUILD: '0'
  GALAXY_TEST_SELENIUM_RETRIES: 1
  YARN_INSTALL_OPTS: --frozen-lockfile
jobs:
  test:
    name: Test
    runs-on: ubuntu-18.04
    strategy:
      matrix:
        python-version: ['3.7']
    services:
      postgres:
        image: postgres:13
        env:
          POSTGRES_USER: postgres
          POSTGRES_PASSWORD: postgres
          POSTGRES_DB: postgres
        ports:
          - 5432:5432
    steps:
      - name: Prune unused docker image, volumes and containers
        run: docker system prune -a -f
      - uses: actions/checkout@v2
        with:
          path: 'galaxy root'
      - uses: actions/setup-python@v1
        with:
          python-version: ${{ matrix.python-version }}
      - name: Cache pip dir
        uses: actions/cache@v1
        id: pip-cache
        with:
          path: ~/.cache/pip
          key: pip-cache-${{ matrix.python-version }}-${{ hashFiles('galaxy root/requirements.txt') }}
<<<<<<< HEAD
      - uses: mvdbeek/gha-yarn-cache@master
        with:
          yarn-lock-file: 'galaxy root/client/yarn.lock'
=======
      - uses: nanasess/setup-chromedriver@master
>>>>>>> b38b41a1
      - name: Run tests
        run: './run_tests.sh -integration test/integration_selenium'
        working-directory: 'galaxy root'
      - uses: actions/upload-artifact@v2
        if: failure()
        with:
          name: Integration Selenium test results (${{ matrix.python-version }})
          path: 'galaxy root/run_integration_tests.html'
      - uses: actions/upload-artifact@v2
        if: failure()
        with:
          name: Integration Selenium debug info (${{ matrix.python-version }})
          path: 'galaxy root/database/test_errors'<|MERGE_RESOLUTION|>--- conflicted
+++ resolved
@@ -39,13 +39,10 @@
         with:
           path: ~/.cache/pip
           key: pip-cache-${{ matrix.python-version }}-${{ hashFiles('galaxy root/requirements.txt') }}
-<<<<<<< HEAD
       - uses: mvdbeek/gha-yarn-cache@master
         with:
           yarn-lock-file: 'galaxy root/client/yarn.lock'
-=======
       - uses: nanasess/setup-chromedriver@master
->>>>>>> b38b41a1
       - name: Run tests
         run: './run_tests.sh -integration test/integration_selenium'
         working-directory: 'galaxy root'
