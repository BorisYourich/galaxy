/**
 * Model, view, and controller objects for Galaxy tools and tool panel.
 */

 define( ["libs/underscore", "viz/trackster/util", "mvc/data", "libs/lunr" ],
         function(_, util, data, lunr) {

/**
 * Mixin for tracking model visibility.
 */
var VisibilityMixin = {
    hidden: false,

    show: function() {
        this.set("hidden", false);
    },

    hide: function() {
        this.set("hidden", true);
    },

    toggle: function() {
        this.set("hidden", !this.get("hidden"));
    },

    is_visible: function() {
        return !this.attributes.hidden;
    }

};

/**
 * A tool parameter.
 */
var ToolParameter = Backbone.Model.extend({
    defaults: {
        name: null,
        label: null,
        type: null,
        value: null,
        html: null,
        num_samples: 5
    },

    initialize: function(options) {
        this.attributes.html = unescape(this.attributes.html);
    },

    copy: function() {
        return new ToolParameter(this.toJSON());
    },

    set_value: function(value) {
        this.set('value', value || '');
    }
});

var ToolParameterCollection = Backbone.Collection.extend({
    model: ToolParameter
});

/**
 * A data tool parameter.
 */
var DataToolParameter = ToolParameter.extend({});

/**
 * An integer tool parameter.
 */
var IntegerToolParameter = ToolParameter.extend({
    set_value: function(value) {
        this.set('value', parseInt(value, 10));
    },

    /**
     * Returns samples from a tool input.
     */
    get_samples: function() {
        return d3.scale.linear()
                        .domain([this.get('min'), this.get('max')])
                        .ticks(this.get('num_samples'));
    }
});

var FloatToolParameter = IntegerToolParameter.extend({
    set_value: function(value) {
        this.set('value', parseFloat(value));
    }
});

/**
 * A select tool parameter.
 */
var SelectToolParameter = ToolParameter.extend({
    /**
     * Returns tool options.
     */
    get_samples: function() {
        return _.map(this.get('options'), function(option) {
            return option[0];
        });
    }
});

// Set up dictionary of parameter types.
ToolParameter.subModelTypes = {
    'integer': IntegerToolParameter,
    'float': FloatToolParameter,
    'data': DataToolParameter,
    'select': SelectToolParameter
};

/**
 * A Galaxy tool.
 */
var Tool = Backbone.Model.extend({
    // Default attributes.
    defaults: {
        id: null,
        name: null,
        description: null,
        target: null,
        inputs: [],
        outputs: []
    },

    urlRoot: galaxy_config.root + 'api/tools',

    initialize: function(options) {

        // Set parameters.
        this.set('inputs', new ToolParameterCollection(_.map(options.inputs, function(p) {
            var p_class = ToolParameter.subModelTypes[p.type] || ToolParameter;
            return new p_class(p);
        })));
    },

    /**
     *
     */
    toJSON: function() {
        var rval = Backbone.Model.prototype.toJSON.call(this);

        // Convert inputs to JSON manually.
        rval.inputs = this.get('inputs').map(function(i) { return i.toJSON(); });
        return rval;
    },

    /**
     * Removes inputs of a particular type; this is useful because not all inputs can be handled by
     * client and server yet.
     */
    remove_inputs: function(types) {
        var tool = this,
            incompatible_inputs = tool.get('inputs').filter( function(input) {
                return ( types.indexOf( input.get('type') ) !== -1);
            });
        tool.get('inputs').remove(incompatible_inputs);
    },

    /**
     * Returns object copy, optionally including only inputs that can be sampled.
     */
    copy: function(only_samplable_inputs) {
        var copy = new Tool(this.toJSON());

        // Return only samplable inputs if flag is set.
        if (only_samplable_inputs) {
            var valid_inputs = new Backbone.Collection();
            copy.get('inputs').each(function(input) {
                if (input.get_samples()) {
                    valid_inputs.push(input);
                }
            });
            copy.set('inputs', valid_inputs);
        }

        return copy;
    },

    apply_search_results: function(results) {
        ( _.indexOf(results, this.attributes.id) !== -1 ? this.show() : this.hide() );
        return this.is_visible();
    },

    /**
     * Set a tool input's value.
     */
    set_input_value: function(name, value) {
        this.get('inputs').find(function(input) {
            return input.get('name') === name;
        }).set('value', value);
    },

    /**
     * Set many input values at once.
     */
    set_input_values: function(inputs_dict) {
        var self = this;
        _.each(_.keys(inputs_dict), function(input_name) {
            self.set_input_value(input_name, inputs_dict[input_name]);
        });
    },

    /**
     * Run tool; returns a Deferred that resolves to the tool's output(s).
     */
    run: function() {
        return this._run();
    },

    /**
     * Rerun tool using regions and a target dataset.
     */
    rerun: function(target_dataset, regions) {
        return this._run({
            action: 'rerun',
            target_dataset_id: target_dataset.id,
            regions: regions
        });
    },

    /**
     * Returns input dict for tool's inputs.
     */
    get_inputs_dict: function() {
        var input_dict = {};
        this.get('inputs').each(function(input) {
            input_dict[input.get('name')] = input.get('value');
        });
        return input_dict;
    },

    /**
     * Run tool; returns a Deferred that resolves to the tool's output(s).
     * NOTE: this method is a helper method and should not be called directly.
     */
    _run: function(additional_params) {
        // Create payload.
        var payload = _.extend({
                tool_id: this.id,
                inputs: this.get_inputs_dict()
            }, additional_params);

        // Because job may require indexing datasets, use server-side
        // deferred to ensure that job is run. Also use deferred that
        // resolves to outputs from tool.
        var run_deferred = $.Deferred(),
            ss_deferred = new util.ServerStateDeferred({
            ajax_settings: {
                url: this.urlRoot,
                data: JSON.stringify(payload),
                dataType: "json",
                contentType: 'application/json',
                type: "POST"
            },
            interval: 2000,
            success_fn: function(response) {
                return response !== "pending";
            }
        });

        // Run job and resolve run_deferred to tool outputs.
        $.when(ss_deferred.go()).then(function(result) {
            run_deferred.resolve(new data.DatasetCollection().reset(result));
        });
        return run_deferred;
    }
});
_.extend(Tool.prototype, VisibilityMixin);

/**
 * Tool view.
 */
var ToolView = Backbone.View.extend({

});

/**
 * Wrap collection of tools for fast access/manipulation.
 */
var ToolCollection = Backbone.Collection.extend({
    model: Tool
});

/**
 * Label or section header in tool panel.
 */
var ToolSectionLabel = Backbone.Model.extend(VisibilityMixin);

/**
 * Section of tool panel with elements (labels and tools).
 */
var ToolSection = Backbone.Model.extend({
    defaults: {
        elems: [],
        open: false
    },

    clear_search_results: function() {
        _.each(this.attributes.elems, function(elt) {
            elt.show();
        });

        this.show();
        this.set("open", false);
    },

    apply_search_results: function(results) {
        var all_hidden = true,
            cur_label;
        _.each(this.attributes.elems, function(elt) {
            if (elt instanceof ToolSectionLabel) {
                cur_label = elt;
                cur_label.hide();
            }
            else if (elt instanceof Tool) {
                if (elt.apply_search_results(results)) {
                    all_hidden = false;
                    if (cur_label) {
                        cur_label.show();
                    }
                }
            }
        });

        if (all_hidden) {
            this.hide();
        }
        else {
            this.show();
            this.set("open", true);
        }
    }
});
_.extend(ToolSection.prototype, VisibilityMixin);

/**
 * Tool search that updates results when query is changed. Result value of null
 * indicates that query was not run; if not null, results are from search using
 * query.
 */

/**
 * TODO: Integrate lunr search here with tools from API instead of making
 * repeated requests.
 */
var ToolSearch = Backbone.Model.extend({
    defaults: {
        search_hint_string: "search tools",
        min_chars_for_search: 3,
        spinner_url: "",
        clear_btn_url: "",
        search_url: "",
        visible: true,
        query: "",
        results: null,
        // ESC (27) will clear the input field and tool search filters
        clear_key: 27
    },

    initialize: function() {
        this.on("change:query", this.do_search);
    },

    /**
     * Do the search and update the results.
     */
    do_search: function() {
        var query = this.attributes.query;
        var tool_search_url = galaxy_config.root + 'api/tools/search';

        // If query is too short, do not search.
        if (query.length < this.attributes.min_chars_for_search) {
            this.set("results", null);
            return;
        }

        // Do search via AJAX.
        var q = query;
        // Stop previous ajax-request
        if (this.timer) {
            clearTimeout(this.timer);
        }
        // Start a new ajax-request in X ms
        $("#search-clear-btn").hide();
        $("#search-spinner").show();
        var self = this;
        this.timer = setTimeout(function () {
<<<<<<< HEAD
            // log the search to analytics
            ga( 'send', 'pageview', galaxy_config.root + '?q=' + q );
            $.get( tool_search_url, { q: q }, function ( data ) {
=======
            // log the search to analytics if present
            if ( typeof ga !== 'undefined' ) {
                ga( 'send', 'pageview', galaxy_config.root + '?q=' + q );
            }
            $.get(self.attributes.search_url, { query: q }, function (data) {
>>>>>>> 65def714
                self.set("results", data);
                $("#search-spinner").hide();
                $("#search-clear-btn").show();
            }, "json" );
        }, 400 );
    },

    clear_search: function() {
        this.set("query", "");
        this.set("results", null);
    }

});
_.extend(ToolSearch.prototype, VisibilityMixin);

/**
 * Tool Panel.
 */
var ToolPanel = Backbone.Model.extend({

    initialize: function(options) {
        this.attributes.tool_search = options.tool_search;
        this.attributes.tool_search.on("change:results", this.apply_search_results, this);
        this.attributes.tools = options.tools;
        this.attributes.layout = new Backbone.Collection( this.parse(options.layout) );
    },

    /**
     * Parse tool panel dictionary and return collection of tool panel elements.
     */
    parse: function(response) {
        // Recursive function to parse tool panel elements.
        var self = this,
            // Helper to recursively parse tool panel.
            parse_elt = function(elt_dict) {
                var type = elt_dict.model_class;
                // There are many types of tools; for now, anything that ends in 'Tool'
                // is treated as a generic tool.
                if ( type.indexOf('Tool') === type.length - 4 ) {
                    return self.attributes.tools.get(elt_dict.id);
                }
                else if (type === 'ToolSection') {
                    // Parse elements.
                    var elems = _.map(elt_dict.elems, parse_elt);
                    elt_dict.elems = elems;
                    return new ToolSection(elt_dict);
                }
                else if (type === 'ToolSectionLabel') {
                    return new ToolSectionLabel(elt_dict);
                }
            };

        return _.map(response, parse_elt);
    },

    clear_search_results: function() {
        this.get('layout').each(function(panel_elt) {
            if (panel_elt instanceof ToolSection) {
                panel_elt.clear_search_results();
            }
            else {
                // Label or tool, so just show.
                panel_elt.show();
            }
        });
    },

    apply_search_results: function() {
        var results = this.get('tool_search').get('results');
        if (results === null) {
            this.clear_search_results();
            return;
        }

        var cur_label = null;
        this.get('layout').each(function(panel_elt) {
            if (panel_elt instanceof ToolSectionLabel) {
                cur_label = panel_elt;
                cur_label.hide();
            }
            else if (panel_elt instanceof Tool) {
                if (panel_elt.apply_search_results(results)) {
                    if (cur_label) {
                        cur_label.show();
                    }
                }
            }
            else {
                // Starting new section, so clear current label.
                cur_label = null;
                panel_elt.apply_search_results(results);
            }
        });
    }
});

/**
 * View classes for Galaxy tools and tool panel.
 *
 * Views use precompiled Handlebars templates for rendering. Views update as needed
 * based on (a) model/collection events and (b) user interactions; in this sense,
 * they are controllers are well and the HTML is the real view in the MVC architecture.
 */

/**
 * Base view that handles visibility based on model's hidden attribute.
 */
var BaseView = Backbone.View.extend({
    initialize: function() {
        this.model.on("change:hidden", this.update_visible, this);
        this.update_visible();
    },
    update_visible: function() {
        ( this.model.attributes.hidden ? this.$el.hide() : this.$el.show() );
    }
});

/**
 * Link to a tool.
 */
var ToolLinkView = BaseView.extend({
    tagName: 'div',

    render: function() {
        // create element
        var $link = $('<div/>');
        $link.append(Handlebars.templates.tool_link(this.model.toJSON()));

        // open upload dialog for upload tool
        if (this.model.id === 'upload1') {
            $link.find('a').on('click', function(e) {
                e.preventDefault();
                Galaxy.upload.show();
            });
        }

        // add element
        this.$el.append($link);
        return this;
    }
});

/**
 * Panel label/section header.
 */
var ToolSectionLabelView = BaseView.extend({
    tagName: 'div',
    className: 'toolPanelLabel',

    render: function() {
        this.$el.append( $("<span/>").text(this.model.attributes.text) );
        return this;
    }
});

/**
 * Panel section.
 */
var ToolSectionView = BaseView.extend({
    tagName: 'div',
    className: 'toolSectionWrapper',

    initialize: function() {
        BaseView.prototype.initialize.call(this);
        this.model.on("change:open", this.update_open, this);
    },

    render: function() {
        // Build using template.
        this.$el.append( Handlebars.templates.panel_section(this.model.toJSON()) );

        // Add tools to section.
        var section_body = this.$el.find(".toolSectionBody");
        _.each(this.model.attributes.elems, function(elt) {
            if (elt instanceof Tool) {
                var tool_view = new ToolLinkView({model: elt, className: "toolTitle"});
                tool_view.render();
                section_body.append(tool_view.$el);
            }
            else if (elt instanceof ToolSectionLabel) {
                var label_view = new ToolSectionLabelView({model: elt});
                label_view.render();
                section_body.append(label_view.$el);
            }
            else {
                // TODO: handle nested section bodies?
            }
        });
        return this;
    },

    events: {
        'click .toolSectionTitle > a': 'toggle'
    },

    /**
     * Toggle visibility of tool section.
     */
    toggle: function() {
        this.model.set("open", !this.model.attributes.open);
    },

    /**
     * Update whether section is open or close.
     */
    update_open: function() {
        (this.model.attributes.open ?
            this.$el.children(".toolSectionBody").slideDown("fast") :
            this.$el.children(".toolSectionBody").slideUp("fast")
        );
    }
});

var ToolSearchView = Backbone.View.extend({
    tagName: 'div',
    id: 'tool-search',
    className: 'bar',

    events: {
        'click': 'focus_and_select',
        'keyup :input': 'query_changed',
        'click #search-clear-btn': 'clear'
    },

    render: function() {
        this.$el.append( Handlebars.templates.tool_search(this.model.toJSON()) );
        if (!this.model.is_visible()) {
            this.$el.hide();
        }
        this.$el.find('[title]').tooltip();
        return this;
    },

    focus_and_select: function() {
        this.$el.find(":input").focus().select();
    },

    clear: function() {
        this.model.clear_search();
        this.$el.find(":input").val(this.model.attributes.search_hint_string);
        this.focus_and_select();
        return false;
    },

    query_changed: function( evData ) {
        // check for the 'clear key' (ESC) first
        if( ( this.model.attributes.clear_key ) &&
            ( this.model.attributes.clear_key === evData.which ) ){
            this.clear();
            return false;
        }
        this.model.set("query", this.$el.find(":input").val());
    }
});

/**
 * Tool panel view. Events triggered include:
 * tool_link_click(click event, tool_model)
 */
var ToolPanelView = Backbone.View.extend({
    tagName: 'div',
    className: 'toolMenu',

    /**
     * Set up view.
     */
    initialize: function() {
        this.model.get('tool_search').on("change:results", this.handle_search_results, this);
    },

    render: function() {
        var self = this;

        // Render search.
        var search_view = new ToolSearchView( { model: this.model.get('tool_search') } );
        search_view.render();
        self.$el.append(search_view.$el);

        // Render panel.
        this.model.get('layout').each(function(panel_elt) {
            if (panel_elt instanceof ToolSection) {
                var section_title_view = new ToolSectionView({model: panel_elt});
                section_title_view.render();
                self.$el.append(section_title_view.$el);
            }
            else if (panel_elt instanceof Tool) {
                var tool_view = new ToolLinkView({model: panel_elt, className: "toolTitleNoSection"});
                tool_view.render();
                self.$el.append(tool_view.$el);
            }
            else if (panel_elt instanceof ToolSectionLabel) {
                var label_view = new ToolSectionLabelView({model: panel_elt});
                label_view.render();
                self.$el.append(label_view.$el);
            }
        });

        // Setup tool link click eventing.
        self.$el.find("a.tool-link").click(function(e) {
            // Tool id is always the first class.
            var
                tool_id = $(this).attr('class').split(/\s+/)[0],
                tool = self.model.get('tools').get(tool_id);

            self.trigger("tool_link_click", e, tool);
        });

        return this;
    },

    handle_search_results: function() {
        var results = this.model.get('tool_search').get('results');
        if (results && results.length === 0) {
            $("#search-no-results").show();
        }
        else {
            $("#search-no-results").hide();
        }
    }
});

/**
 * View for working with a tool: setting parameters and inputs and executing the tool.
 */
var ToolFormView = Backbone.View.extend({
    className: 'toolForm',

    render: function() {
        this.$el.children().remove();
        this.$el.append( Handlebars.templates.tool_form(this.model.toJSON()) );
    }
});

/**
 * Integrated tool menu + tool execution.
 */
var IntegratedToolMenuAndView = Backbone.View.extend({
    className: 'toolMenuAndView',

    initialize: function() {
        this.tool_panel_view = new ToolPanelView({collection: this.collection});
        this.tool_form_view = new ToolFormView();
    },

    render: function() {
        // Render and append tool panel.
        this.tool_panel_view.render();
        this.tool_panel_view.$el.css("float", "left");
        this.$el.append(this.tool_panel_view.$el);

        // Append tool form view.
        this.tool_form_view.$el.hide();
        this.$el.append(this.tool_form_view.$el);

        // On tool link click, show tool.
        var self = this;
        this.tool_panel_view.on("tool_link_click", function(e, tool) {
            // Prevents click from activating link:
            e.preventDefault();
            // Show tool that was clicked on:
            self.show_tool(tool);
        });
    },

    /**
     * Fetch and display tool.
     */
    show_tool: function(tool) {
        var self = this;
        tool.fetch().done( function() {
            self.tool_form_view.model = tool;
            self.tool_form_view.render();
            self.tool_form_view.$el.show();
            $('#left').width("650px");
        });
    }
});

// Exports
return {
    ToolParameter: ToolParameter,
    IntegerToolParameter: IntegerToolParameter,
    SelectToolParameter: SelectToolParameter,
    Tool: Tool,
    ToolCollection: ToolCollection,
    ToolSearch: ToolSearch,
    ToolPanel: ToolPanel,
    ToolPanelView: ToolPanelView,
    ToolFormView: ToolFormView
};

});<|MERGE_RESOLUTION|>--- conflicted
+++ resolved
@@ -359,6 +359,8 @@
         clear_key: 27
     },
 
+    urlRoot: galaxy_config.root + 'api/tools/search',
+
     initialize: function() {
         this.on("change:query", this.do_search);
     },
@@ -368,7 +370,6 @@
      */
     do_search: function() {
         var query = this.attributes.query;
-        var tool_search_url = galaxy_config.root + 'api/tools/search';
 
         // If query is too short, do not search.
         if (query.length < this.attributes.min_chars_for_search) {
@@ -387,17 +388,11 @@
         $("#search-spinner").show();
         var self = this;
         this.timer = setTimeout(function () {
-<<<<<<< HEAD
-            // log the search to analytics
-            ga( 'send', 'pageview', galaxy_config.root + '?q=' + q );
-            $.get( tool_search_url, { q: q }, function ( data ) {
-=======
             // log the search to analytics if present
             if ( typeof ga !== 'undefined' ) {
                 ga( 'send', 'pageview', galaxy_config.root + '?q=' + q );
             }
             $.get(self.attributes.search_url, { query: q }, function (data) {
->>>>>>> 65def714
                 self.set("results", data);
                 $("#search-spinner").hide();
                 $("#search-clear-btn").show();
