--- conflicted
+++ resolved
@@ -1,792 +1,2 @@
-<<<<<<< HEAD
-/**
- * Model, view, and controller objects for Galaxy tools and tool panel.
- */
-
- define( ["libs/underscore", "viz/trackster/util", "mvc/data", "libs/lunr" ],
-         function(_, util, data, lunr) {
-
-/**
- * Mixin for tracking model visibility.
- */
-var VisibilityMixin = {
-    hidden: false,
-
-    show: function() {
-        this.set("hidden", false);
-    },
-
-    hide: function() {
-        this.set("hidden", true);
-    },
-
-    toggle: function() {
-        this.set("hidden", !this.get("hidden"));
-    },
-
-    is_visible: function() {
-        return !this.attributes.hidden;
-    }
-
-};
-
-/**
- * A tool parameter.
- */
-var ToolParameter = Backbone.Model.extend({
-    defaults: {
-        name: null,
-        label: null,
-        type: null,
-        value: null,
-        html: null,
-        num_samples: 5
-    },
-
-    initialize: function(options) {
-        this.attributes.html = unescape(this.attributes.html);
-    },
-
-    copy: function() {
-        return new ToolParameter(this.toJSON());
-    },
-
-    set_value: function(value) {
-        this.set('value', value || '');
-    }
-});
-
-var ToolParameterCollection = Backbone.Collection.extend({
-    model: ToolParameter
-});
-
-/**
- * A data tool parameter.
- */
-var DataToolParameter = ToolParameter.extend({});
-
-/**
- * An integer tool parameter.
- */
-var IntegerToolParameter = ToolParameter.extend({
-    set_value: function(value) {
-        this.set('value', parseInt(value, 10));
-    },
-
-    /**
-     * Returns samples from a tool input.
-     */
-    get_samples: function() {
-        return d3.scale.linear()
-                        .domain([this.get('min'), this.get('max')])
-                        .ticks(this.get('num_samples'));
-    }
-});
-
-var FloatToolParameter = IntegerToolParameter.extend({
-    set_value: function(value) {
-        this.set('value', parseFloat(value));
-    }
-});
-
-/**
- * A select tool parameter.
- */
-var SelectToolParameter = ToolParameter.extend({
-    /**
-     * Returns tool options.
-     */
-    get_samples: function() {
-        return _.map(this.get('options'), function(option) {
-            return option[0];
-        });
-    }
-});
-
-// Set up dictionary of parameter types.
-ToolParameter.subModelTypes = {
-    'integer': IntegerToolParameter,
-    'float': FloatToolParameter,
-    'data': DataToolParameter,
-    'select': SelectToolParameter
-};
-
-/**
- * A Galaxy tool.
- */
-var Tool = Backbone.Model.extend({
-    // Default attributes.
-    defaults: {
-        id: null,
-        name: null,
-        description: null,
-        target: null,
-        inputs: [],
-        outputs: []
-    },
-
-    urlRoot: galaxy_config.root + 'api/tools',
-
-    initialize: function(options) {
-
-        // Set parameters.
-        this.set('inputs', new ToolParameterCollection(_.map(options.inputs, function(p) {
-            var p_class = ToolParameter.subModelTypes[p.type] || ToolParameter;
-            return new p_class(p);
-        })));
-    },
-
-    /**
-     *
-     */
-    toJSON: function() {
-        var rval = Backbone.Model.prototype.toJSON.call(this);
-
-        // Convert inputs to JSON manually.
-        rval.inputs = this.get('inputs').map(function(i) { return i.toJSON(); });
-        return rval;
-    },
-
-    /**
-     * Removes inputs of a particular type; this is useful because not all inputs can be handled by
-     * client and server yet.
-     */
-    remove_inputs: function(types) {
-        var tool = this,
-            incompatible_inputs = tool.get('inputs').filter( function(input) {
-                return ( types.indexOf( input.get('type') ) !== -1);
-            });
-        tool.get('inputs').remove(incompatible_inputs);
-    },
-
-    /**
-     * Returns object copy, optionally including only inputs that can be sampled.
-     */
-    copy: function(only_samplable_inputs) {
-        var copy = new Tool(this.toJSON());
-
-        // Return only samplable inputs if flag is set.
-        if (only_samplable_inputs) {
-            var valid_inputs = new Backbone.Collection();
-            copy.get('inputs').each(function(input) {
-                if (input.get_samples()) {
-                    valid_inputs.push(input);
-                }
-            });
-            copy.set('inputs', valid_inputs);
-        }
-
-        return copy;
-    },
-
-    apply_search_results: function(results) {
-        ( _.indexOf(results, this.attributes.id) !== -1 ? this.show() : this.hide() );
-        return this.is_visible();
-    },
-
-    /**
-     * Set a tool input's value.
-     */
-    set_input_value: function(name, value) {
-        this.get('inputs').find(function(input) {
-            return input.get('name') === name;
-        }).set('value', value);
-    },
-
-    /**
-     * Set many input values at once.
-     */
-    set_input_values: function(inputs_dict) {
-        var self = this;
-        _.each(_.keys(inputs_dict), function(input_name) {
-            self.set_input_value(input_name, inputs_dict[input_name]);
-        });
-    },
-
-    /**
-     * Run tool; returns a Deferred that resolves to the tool's output(s).
-     */
-    run: function() {
-        return this._run();
-    },
-
-    /**
-     * Rerun tool using regions and a target dataset.
-     */
-    rerun: function(target_dataset, regions) {
-        return this._run({
-            action: 'rerun',
-            target_dataset_id: target_dataset.id,
-            regions: regions
-        });
-    },
-
-    /**
-     * Returns input dict for tool's inputs.
-     */
-    get_inputs_dict: function() {
-        var input_dict = {};
-        this.get('inputs').each(function(input) {
-            input_dict[input.get('name')] = input.get('value');
-        });
-        return input_dict;
-    },
-
-    /**
-     * Run tool; returns a Deferred that resolves to the tool's output(s).
-     * NOTE: this method is a helper method and should not be called directly.
-     */
-    _run: function(additional_params) {
-        // Create payload.
-        var payload = _.extend({
-                tool_id: this.id,
-                inputs: this.get_inputs_dict()
-            }, additional_params);
-
-        // Because job may require indexing datasets, use server-side
-        // deferred to ensure that job is run. Also use deferred that
-        // resolves to outputs from tool.
-        var run_deferred = $.Deferred(),
-            ss_deferred = new util.ServerStateDeferred({
-            ajax_settings: {
-                url: this.urlRoot,
-                data: JSON.stringify(payload),
-                dataType: "json",
-                contentType: 'application/json',
-                type: "POST"
-            },
-            interval: 2000,
-            success_fn: function(response) {
-                return response !== "pending";
-            }
-        });
-
-        // Run job and resolve run_deferred to tool outputs.
-        $.when(ss_deferred.go()).then(function(result) {
-            run_deferred.resolve(new data.DatasetCollection().reset(result));
-        });
-        return run_deferred;
-    }
-});
-_.extend(Tool.prototype, VisibilityMixin);
-
-/**
- * Tool view.
- */
-var ToolView = Backbone.View.extend({
-
-});
-
-/**
- * Wrap collection of tools for fast access/manipulation.
- */
-var ToolCollection = Backbone.Collection.extend({
-    model: Tool
-});
-
-/**
- * Label or section header in tool panel.
- */
-var ToolSectionLabel = Backbone.Model.extend(VisibilityMixin);
-
-/**
- * Section of tool panel with elements (labels and tools).
- */
-var ToolSection = Backbone.Model.extend({
-    defaults: {
-        elems: [],
-        open: false
-    },
-
-    clear_search_results: function() {
-        _.each(this.attributes.elems, function(elt) {
-            elt.show();
-        });
-
-        this.show();
-        this.set("open", false);
-    },
-
-    apply_search_results: function(results) {
-        var all_hidden = true,
-            cur_label;
-        _.each(this.attributes.elems, function(elt) {
-            if (elt instanceof ToolSectionLabel) {
-                cur_label = elt;
-                cur_label.hide();
-            }
-            else if (elt instanceof Tool) {
-                if (elt.apply_search_results(results)) {
-                    all_hidden = false;
-                    if (cur_label) {
-                        cur_label.show();
-                    }
-                }
-            }
-        });
-
-        if (all_hidden) {
-            this.hide();
-        }
-        else {
-            this.show();
-            this.set("open", true);
-        }
-    }
-});
-_.extend(ToolSection.prototype, VisibilityMixin);
-
-/**
- * Tool search that updates results when query is changed. Result value of null
- * indicates that query was not run; if not null, results are from search using
- * query.
- */
-
-/**
- * TODO: Integrate lunr search here with tools from API instead of making
- * repeated requests.
- */
-var ToolSearch = Backbone.Model.extend({
-    defaults: {
-        search_hint_string: "search tools",
-        min_chars_for_search: 3,
-        spinner_url: "",
-        clear_btn_url: "",
-        search_url: "",
-        visible: true,
-        query: "",
-        results: null,
-        // ESC (27) will clear the input field and tool search filters
-        clear_key: 27
-    },
-
-    urlRoot: galaxy_config.root + 'api/tools',
-
-    initialize: function() {
-        this.on("change:query", this.do_search);
-    },
-
-    /**
-     * Do the search and update the results.
-     */
-    do_search: function() {
-        var query = this.attributes.query;
-
-        // If query is too short, do not search.
-        if (query.length < this.attributes.min_chars_for_search) {
-            this.set("results", null);
-            return;
-        }
-
-        // Do search via AJAX.
-        var q = query;
-        // Stop previous ajax-request
-        if (this.timer) {
-            clearTimeout(this.timer);
-        }
-        // Start a new ajax-request in X ms
-        $("#search-clear-btn").hide();
-        $("#search-spinner").show();
-        var self = this;
-        this.timer = setTimeout(function () {
-            // log the search to analytics if present
-            if ( typeof ga !== 'undefined' ) {
-                ga( 'send', 'pageview', galaxy_config.root + '?q=' + q );
-            }
-            $.get( self.urlRoot, { q: q }, function (data) {
-                self.set("results", data);
-                $("#search-spinner").hide();
-                $("#search-clear-btn").show();
-            }, "json" );
-        }, 400 );
-    },
-
-    clear_search: function() {
-        this.set("query", "");
-        this.set("results", null);
-    }
-
-});
-_.extend(ToolSearch.prototype, VisibilityMixin);
-
-/**
- * Tool Panel.
- */
-var ToolPanel = Backbone.Model.extend({
-
-    initialize: function(options) {
-        this.attributes.tool_search = options.tool_search;
-        this.attributes.tool_search.on("change:results", this.apply_search_results, this);
-        this.attributes.tools = options.tools;
-        this.attributes.layout = new Backbone.Collection( this.parse(options.layout) );
-    },
-
-    /**
-     * Parse tool panel dictionary and return collection of tool panel elements.
-     */
-    parse: function(response) {
-        // Recursive function to parse tool panel elements.
-        var self = this,
-            // Helper to recursively parse tool panel.
-            parse_elt = function(elt_dict) {
-                var type = elt_dict.model_class;
-                // There are many types of tools; for now, anything that ends in 'Tool'
-                // is treated as a generic tool.
-                if ( type.indexOf('Tool') === type.length - 4 ) {
-                    return self.attributes.tools.get(elt_dict.id);
-                }
-                else if (type === 'ToolSection') {
-                    // Parse elements.
-                    var elems = _.map(elt_dict.elems, parse_elt);
-                    elt_dict.elems = elems;
-                    return new ToolSection(elt_dict);
-                }
-                else if (type === 'ToolSectionLabel') {
-                    return new ToolSectionLabel(elt_dict);
-                }
-            };
-
-        return _.map(response, parse_elt);
-    },
-
-    clear_search_results: function() {
-        this.get('layout').each(function(panel_elt) {
-            if (panel_elt instanceof ToolSection) {
-                panel_elt.clear_search_results();
-            }
-            else {
-                // Label or tool, so just show.
-                panel_elt.show();
-            }
-        });
-    },
-
-    apply_search_results: function() {
-        var results = this.get('tool_search').get('results');
-        if (results === null) {
-            this.clear_search_results();
-            return;
-        }
-
-        var cur_label = null;
-        this.get('layout').each(function(panel_elt) {
-            if (panel_elt instanceof ToolSectionLabel) {
-                cur_label = panel_elt;
-                cur_label.hide();
-            }
-            else if (panel_elt instanceof Tool) {
-                if (panel_elt.apply_search_results(results)) {
-                    if (cur_label) {
-                        cur_label.show();
-                    }
-                }
-            }
-            else {
-                // Starting new section, so clear current label.
-                cur_label = null;
-                panel_elt.apply_search_results(results);
-            }
-        });
-    }
-});
-
-/**
- * View classes for Galaxy tools and tool panel.
- *
- * Views use precompiled Handlebars templates for rendering. Views update as needed
- * based on (a) model/collection events and (b) user interactions; in this sense,
- * they are controllers are well and the HTML is the real view in the MVC architecture.
- */
-
-/**
- * Base view that handles visibility based on model's hidden attribute.
- */
-var BaseView = Backbone.View.extend({
-    initialize: function() {
-        this.model.on("change:hidden", this.update_visible, this);
-        this.update_visible();
-    },
-    update_visible: function() {
-        ( this.model.attributes.hidden ? this.$el.hide() : this.$el.show() );
-    }
-});
-
-/**
- * Link to a tool.
- */
-var ToolLinkView = BaseView.extend({
-    tagName: 'div',
-
-    render: function() {
-        // create element
-        var $link = $('<div/>');
-        $link.append(Handlebars.templates.tool_link(this.model.toJSON()));
-
-        // open upload dialog for upload tool
-        if (this.model.id === 'upload1') {
-            $link.find('a').on('click', function(e) {
-                e.preventDefault();
-                Galaxy.upload.show();
-            });
-        }
-
-        // add element
-        this.$el.append($link);
-        return this;
-    }
-});
-
-/**
- * Panel label/section header.
- */
-var ToolSectionLabelView = BaseView.extend({
-    tagName: 'div',
-    className: 'toolPanelLabel',
-
-    render: function() {
-        this.$el.append( $("<span/>").text(this.model.attributes.text) );
-        return this;
-    }
-});
-
-/**
- * Panel section.
- */
-var ToolSectionView = BaseView.extend({
-    tagName: 'div',
-    className: 'toolSectionWrapper',
-
-    initialize: function() {
-        BaseView.prototype.initialize.call(this);
-        this.model.on("change:open", this.update_open, this);
-    },
-
-    render: function() {
-        // Build using template.
-        this.$el.append( Handlebars.templates.panel_section(this.model.toJSON()) );
-
-        // Add tools to section.
-        var section_body = this.$el.find(".toolSectionBody");
-        _.each(this.model.attributes.elems, function(elt) {
-            if (elt instanceof Tool) {
-                var tool_view = new ToolLinkView({model: elt, className: "toolTitle"});
-                tool_view.render();
-                section_body.append(tool_view.$el);
-            }
-            else if (elt instanceof ToolSectionLabel) {
-                var label_view = new ToolSectionLabelView({model: elt});
-                label_view.render();
-                section_body.append(label_view.$el);
-            }
-            else {
-                // TODO: handle nested section bodies?
-            }
-        });
-        return this;
-    },
-
-    events: {
-        'click .toolSectionTitle > a': 'toggle'
-    },
-
-    /**
-     * Toggle visibility of tool section.
-     */
-    toggle: function() {
-        this.model.set("open", !this.model.attributes.open);
-    },
-
-    /**
-     * Update whether section is open or close.
-     */
-    update_open: function() {
-        (this.model.attributes.open ?
-            this.$el.children(".toolSectionBody").slideDown("fast") :
-            this.$el.children(".toolSectionBody").slideUp("fast")
-        );
-    }
-});
-
-var ToolSearchView = Backbone.View.extend({
-    tagName: 'div',
-    id: 'tool-search',
-    className: 'bar',
-
-    events: {
-        'click': 'focus_and_select',
-        'keyup :input': 'query_changed',
-        'click #search-clear-btn': 'clear'
-    },
-
-    render: function() {
-        this.$el.append( Handlebars.templates.tool_search(this.model.toJSON()) );
-        if (!this.model.is_visible()) {
-            this.$el.hide();
-        }
-        this.$el.find('[title]').tooltip();
-        return this;
-    },
-
-    focus_and_select: function() {
-        this.$el.find(":input").focus().select();
-    },
-
-    clear: function() {
-        this.model.clear_search();
-        this.$el.find(":input").val(this.model.attributes.search_hint_string);
-        this.focus_and_select();
-        return false;
-    },
-
-    query_changed: function( evData ) {
-        // check for the 'clear key' (ESC) first
-        if( ( this.model.attributes.clear_key ) &&
-            ( this.model.attributes.clear_key === evData.which ) ){
-            this.clear();
-            return false;
-        }
-        this.model.set("query", this.$el.find(":input").val());
-    }
-});
-
-/**
- * Tool panel view. Events triggered include:
- * tool_link_click(click event, tool_model)
- */
-var ToolPanelView = Backbone.View.extend({
-    tagName: 'div',
-    className: 'toolMenu',
-
-    /**
-     * Set up view.
-     */
-    initialize: function() {
-        this.model.get('tool_search').on("change:results", this.handle_search_results, this);
-    },
-
-    render: function() {
-        var self = this;
-
-        // Render search.
-        var search_view = new ToolSearchView( { model: this.model.get('tool_search') } );
-        search_view.render();
-        self.$el.append(search_view.$el);
-
-        // Render panel.
-        this.model.get('layout').each(function(panel_elt) {
-            if (panel_elt instanceof ToolSection) {
-                var section_title_view = new ToolSectionView({model: panel_elt});
-                section_title_view.render();
-                self.$el.append(section_title_view.$el);
-            }
-            else if (panel_elt instanceof Tool) {
-                var tool_view = new ToolLinkView({model: panel_elt, className: "toolTitleNoSection"});
-                tool_view.render();
-                self.$el.append(tool_view.$el);
-            }
-            else if (panel_elt instanceof ToolSectionLabel) {
-                var label_view = new ToolSectionLabelView({model: panel_elt});
-                label_view.render();
-                self.$el.append(label_view.$el);
-            }
-        });
-
-        // Setup tool link click eventing.
-        self.$el.find("a.tool-link").click(function(e) {
-            // Tool id is always the first class.
-            var
-                tool_id = $(this).attr('class').split(/\s+/)[0],
-                tool = self.model.get('tools').get(tool_id);
-
-            self.trigger("tool_link_click", e, tool);
-        });
-
-        return this;
-    },
-
-    handle_search_results: function() {
-        var results = this.model.get('tool_search').get('results');
-        if (results && results.length === 0) {
-            $("#search-no-results").show();
-        }
-        else {
-            $("#search-no-results").hide();
-        }
-    }
-});
-
-/**
- * View for working with a tool: setting parameters and inputs and executing the tool.
- */
-var ToolFormView = Backbone.View.extend({
-    className: 'toolForm',
-
-    render: function() {
-        this.$el.children().remove();
-        this.$el.append( Handlebars.templates.tool_form(this.model.toJSON()) );
-    }
-});
-
-/**
- * Integrated tool menu + tool execution.
- */
-var IntegratedToolMenuAndView = Backbone.View.extend({
-    className: 'toolMenuAndView',
-
-    initialize: function() {
-        this.tool_panel_view = new ToolPanelView({collection: this.collection});
-        this.tool_form_view = new ToolFormView();
-    },
-
-    render: function() {
-        // Render and append tool panel.
-        this.tool_panel_view.render();
-        this.tool_panel_view.$el.css("float", "left");
-        this.$el.append(this.tool_panel_view.$el);
-
-        // Append tool form view.
-        this.tool_form_view.$el.hide();
-        this.$el.append(this.tool_form_view.$el);
-
-        // On tool link click, show tool.
-        var self = this;
-        this.tool_panel_view.on("tool_link_click", function(e, tool) {
-            // Prevents click from activating link:
-            e.preventDefault();
-            // Show tool that was clicked on:
-            self.show_tool(tool);
-        });
-    },
-
-    /**
-     * Fetch and display tool.
-     */
-    show_tool: function(tool) {
-        var self = this;
-        tool.fetch().done( function() {
-            self.tool_form_view.model = tool;
-            self.tool_form_view.render();
-            self.tool_form_view.$el.show();
-            $('#left').width("650px");
-        });
-    }
-});
-
-// Exports
-return {
-    ToolParameter: ToolParameter,
-    IntegerToolParameter: IntegerToolParameter,
-    SelectToolParameter: SelectToolParameter,
-    Tool: Tool,
-    ToolCollection: ToolCollection,
-    ToolSearch: ToolSearch,
-    ToolPanel: ToolPanel,
-    ToolPanelView: ToolPanelView,
-    ToolFormView: ToolFormView
-};
-
-});
-=======
-define(["libs/underscore","viz/trackster/util","mvc/data","libs/lunr"],function(a,b,c){var d={hidden:!1,show:function(){this.set("hidden",!1)},hide:function(){this.set("hidden",!0)},toggle:function(){this.set("hidden",!this.get("hidden"))},is_visible:function(){return!this.attributes.hidden}},e=Backbone.Model.extend({defaults:{name:null,label:null,type:null,value:null,html:null,num_samples:5},initialize:function(){this.attributes.html=unescape(this.attributes.html)},copy:function(){return new e(this.toJSON())},set_value:function(a){this.set("value",a||"")}}),f=Backbone.Collection.extend({model:e}),g=e.extend({}),h=e.extend({set_value:function(a){this.set("value",parseInt(a,10))},get_samples:function(){return d3.scale.linear().domain([this.get("min"),this.get("max")]).ticks(this.get("num_samples"))}}),i=h.extend({set_value:function(a){this.set("value",parseFloat(a))}}),j=e.extend({get_samples:function(){return a.map(this.get("options"),function(a){return a[0]})}});e.subModelTypes={integer:h,"float":i,data:g,select:j};var k=Backbone.Model.extend({defaults:{id:null,name:null,description:null,target:null,inputs:[],outputs:[]},urlRoot:galaxy_config.root+"api/tools",initialize:function(b){this.set("inputs",new f(a.map(b.inputs,function(a){var b=e.subModelTypes[a.type]||e;return new b(a)})))},toJSON:function(){var a=Backbone.Model.prototype.toJSON.call(this);return a.inputs=this.get("inputs").map(function(a){return a.toJSON()}),a},remove_inputs:function(a){var b=this,c=b.get("inputs").filter(function(b){return-1!==a.indexOf(b.get("type"))});b.get("inputs").remove(c)},copy:function(a){var b=new k(this.toJSON());if(a){var c=new Backbone.Collection;b.get("inputs").each(function(a){a.get_samples()&&c.push(a)}),b.set("inputs",c)}return b},apply_search_results:function(b){return-1!==a.indexOf(b,this.attributes.id)?this.show():this.hide(),this.is_visible()},set_input_value:function(a,b){this.get("inputs").find(function(b){return b.get("name")===a}).set("value",b)},set_input_values:function(b){var c=this;a.each(a.keys(b),function(a){c.set_input_value(a,b[a])})},run:function(){return this._run()},rerun:function(a,b){return this._run({action:"rerun",target_dataset_id:a.id,regions:b})},get_inputs_dict:function(){var a={};return this.get("inputs").each(function(b){a[b.get("name")]=b.get("value")}),a},_run:function(d){var e=a.extend({tool_id:this.id,inputs:this.get_inputs_dict()},d),f=$.Deferred(),g=new b.ServerStateDeferred({ajax_settings:{url:this.urlRoot,data:JSON.stringify(e),dataType:"json",contentType:"application/json",type:"POST"},interval:2e3,success_fn:function(a){return"pending"!==a}});return $.when(g.go()).then(function(a){f.resolve((new c.DatasetCollection).reset(a))}),f}});a.extend(k.prototype,d);var l=(Backbone.View.extend({}),Backbone.Collection.extend({model:k})),m=Backbone.Model.extend(d),n=Backbone.Model.extend({defaults:{elems:[],open:!1},clear_search_results:function(){a.each(this.attributes.elems,function(a){a.show()}),this.show(),this.set("open",!1)},apply_search_results:function(b){var c,d=!0;a.each(this.attributes.elems,function(a){a instanceof m?(c=a,c.hide()):a instanceof k&&a.apply_search_results(b)&&(d=!1,c&&c.show())}),d?this.hide():(this.show(),this.set("open",!0))}});a.extend(n.prototype,d);var o=Backbone.Model.extend({defaults:{search_hint_string:"search tools",min_chars_for_search:3,spinner_url:"",clear_btn_url:"",search_url:"",visible:!0,query:"",results:null,clear_key:27},initialize:function(){this.on("change:query",this.do_search)},do_search:function(){var a=this.attributes.query;if(a.length<this.attributes.min_chars_for_search)return void this.set("results",null);var b=a;this.timer&&clearTimeout(this.timer),$("#search-clear-btn").hide(),$("#search-spinner").show();var c=this;this.timer=setTimeout(function(){"undefined"!=typeof ga&&ga("send","pageview",galaxy_config.root+"?q="+b),$.get(c.attributes.search_url,{query:b},function(a){c.set("results",a),$("#search-spinner").hide(),$("#search-clear-btn").show()},"json")},400)},clear_search:function(){this.set("query",""),this.set("results",null)}});a.extend(o.prototype,d);{var p=Backbone.Model.extend({initialize:function(a){this.attributes.tool_search=a.tool_search,this.attributes.tool_search.on("change:results",this.apply_search_results,this),this.attributes.tools=a.tools,this.attributes.layout=new Backbone.Collection(this.parse(a.layout))},parse:function(b){var c=this,d=function(b){var e=b.model_class;if(e.indexOf("Tool")===e.length-4)return c.attributes.tools.get(b.id);if("ToolSection"===e){var f=a.map(b.elems,d);return b.elems=f,new n(b)}return"ToolSectionLabel"===e?new m(b):void 0};return a.map(b,d)},clear_search_results:function(){this.get("layout").each(function(a){a instanceof n?a.clear_search_results():a.show()})},apply_search_results:function(){var a=this.get("tool_search").get("results");if(null===a)return void this.clear_search_results();var b=null;this.get("layout").each(function(c){c instanceof m?(b=c,b.hide()):c instanceof k?c.apply_search_results(a)&&b&&b.show():(b=null,c.apply_search_results(a))})}}),q=Backbone.View.extend({initialize:function(){this.model.on("change:hidden",this.update_visible,this),this.update_visible()},update_visible:function(){this.model.attributes.hidden?this.$el.hide():this.$el.show()}}),r=q.extend({tagName:"div",render:function(){var a=$("<div/>");return a.append(Handlebars.templates.tool_link(this.model.toJSON())),"upload1"===this.model.id&&a.find("a").on("click",function(a){a.preventDefault(),Galaxy.upload.show()}),this.$el.append(a),this}}),s=q.extend({tagName:"div",className:"toolPanelLabel",render:function(){return this.$el.append($("<span/>").text(this.model.attributes.text)),this}}),t=q.extend({tagName:"div",className:"toolSectionWrapper",initialize:function(){q.prototype.initialize.call(this),this.model.on("change:open",this.update_open,this)},render:function(){this.$el.append(Handlebars.templates.panel_section(this.model.toJSON()));var b=this.$el.find(".toolSectionBody");return a.each(this.model.attributes.elems,function(a){if(a instanceof k){var c=new r({model:a,className:"toolTitle"});c.render(),b.append(c.$el)}else if(a instanceof m){var d=new s({model:a});d.render(),b.append(d.$el)}}),this},events:{"click .toolSectionTitle > a":"toggle"},toggle:function(){this.model.set("open",!this.model.attributes.open)},update_open:function(){this.model.attributes.open?this.$el.children(".toolSectionBody").slideDown("fast"):this.$el.children(".toolSectionBody").slideUp("fast")}}),u=Backbone.View.extend({tagName:"div",id:"tool-search",className:"bar",events:{click:"focus_and_select","keyup :input":"query_changed","click #search-clear-btn":"clear"},render:function(){return this.$el.append(Handlebars.templates.tool_search(this.model.toJSON())),this.model.is_visible()||this.$el.hide(),this.$el.find("[title]").tooltip(),this},focus_and_select:function(){this.$el.find(":input").focus().select()},clear:function(){return this.model.clear_search(),this.$el.find(":input").val(this.model.attributes.search_hint_string),this.focus_and_select(),!1},query_changed:function(a){return this.model.attributes.clear_key&&this.model.attributes.clear_key===a.which?(this.clear(),!1):void this.model.set("query",this.$el.find(":input").val())}}),v=Backbone.View.extend({tagName:"div",className:"toolMenu",initialize:function(){this.model.get("tool_search").on("change:results",this.handle_search_results,this)},render:function(){var a=this,b=new u({model:this.model.get("tool_search")});return b.render(),a.$el.append(b.$el),this.model.get("layout").each(function(b){if(b instanceof n){var c=new t({model:b});c.render(),a.$el.append(c.$el)}else if(b instanceof k){var d=new r({model:b,className:"toolTitleNoSection"});d.render(),a.$el.append(d.$el)}else if(b instanceof m){var e=new s({model:b});e.render(),a.$el.append(e.$el)}}),a.$el.find("a.tool-link").click(function(b){var c=$(this).attr("class").split(/\s+/)[0],d=a.model.get("tools").get(c);a.trigger("tool_link_click",b,d)}),this},handle_search_results:function(){var a=this.model.get("tool_search").get("results");a&&0===a.length?$("#search-no-results").show():$("#search-no-results").hide()}}),w=Backbone.View.extend({className:"toolForm",render:function(){this.$el.children().remove(),this.$el.append(Handlebars.templates.tool_form(this.model.toJSON()))}});Backbone.View.extend({className:"toolMenuAndView",initialize:function(){this.tool_panel_view=new v({collection:this.collection}),this.tool_form_view=new w},render:function(){this.tool_panel_view.render(),this.tool_panel_view.$el.css("float","left"),this.$el.append(this.tool_panel_view.$el),this.tool_form_view.$el.hide(),this.$el.append(this.tool_form_view.$el);var a=this;this.tool_panel_view.on("tool_link_click",function(b,c){b.preventDefault(),a.show_tool(c)})},show_tool:function(a){var b=this;a.fetch().done(function(){b.tool_form_view.model=a,b.tool_form_view.render(),b.tool_form_view.$el.show(),$("#left").width("650px")})}})}return{ToolParameter:e,IntegerToolParameter:h,SelectToolParameter:j,Tool:k,ToolCollection:l,ToolSearch:o,ToolPanel:p,ToolPanelView:v,ToolFormView:w}});
-//# sourceMappingURL=../../maps/mvc/tools.js.map
->>>>>>> ba20f5f6
+define(["libs/underscore","viz/trackster/util","mvc/data","libs/lunr"],function(a,b,c){var d={hidden:!1,show:function(){this.set("hidden",!1)},hide:function(){this.set("hidden",!0)},toggle:function(){this.set("hidden",!this.get("hidden"))},is_visible:function(){return!this.attributes.hidden}},e=Backbone.Model.extend({defaults:{name:null,label:null,type:null,value:null,html:null,num_samples:5},initialize:function(){this.attributes.html=unescape(this.attributes.html)},copy:function(){return new e(this.toJSON())},set_value:function(a){this.set("value",a||"")}}),f=Backbone.Collection.extend({model:e}),g=e.extend({}),h=e.extend({set_value:function(a){this.set("value",parseInt(a,10))},get_samples:function(){return d3.scale.linear().domain([this.get("min"),this.get("max")]).ticks(this.get("num_samples"))}}),i=h.extend({set_value:function(a){this.set("value",parseFloat(a))}}),j=e.extend({get_samples:function(){return a.map(this.get("options"),function(a){return a[0]})}});e.subModelTypes={integer:h,"float":i,data:g,select:j};var k=Backbone.Model.extend({defaults:{id:null,name:null,description:null,target:null,inputs:[],outputs:[]},urlRoot:galaxy_config.root+"api/tools",initialize:function(b){this.set("inputs",new f(a.map(b.inputs,function(a){var b=e.subModelTypes[a.type]||e;return new b(a)})))},toJSON:function(){var a=Backbone.Model.prototype.toJSON.call(this);return a.inputs=this.get("inputs").map(function(a){return a.toJSON()}),a},remove_inputs:function(a){var b=this,c=b.get("inputs").filter(function(b){return-1!==a.indexOf(b.get("type"))});b.get("inputs").remove(c)},copy:function(a){var b=new k(this.toJSON());if(a){var c=new Backbone.Collection;b.get("inputs").each(function(a){a.get_samples()&&c.push(a)}),b.set("inputs",c)}return b},apply_search_results:function(b){return-1!==a.indexOf(b,this.attributes.id)?this.show():this.hide(),this.is_visible()},set_input_value:function(a,b){this.get("inputs").find(function(b){return b.get("name")===a}).set("value",b)},set_input_values:function(b){var c=this;a.each(a.keys(b),function(a){c.set_input_value(a,b[a])})},run:function(){return this._run()},rerun:function(a,b){return this._run({action:"rerun",target_dataset_id:a.id,regions:b})},get_inputs_dict:function(){var a={};return this.get("inputs").each(function(b){a[b.get("name")]=b.get("value")}),a},_run:function(d){var e=a.extend({tool_id:this.id,inputs:this.get_inputs_dict()},d),f=$.Deferred(),g=new b.ServerStateDeferred({ajax_settings:{url:this.urlRoot,data:JSON.stringify(e),dataType:"json",contentType:"application/json",type:"POST"},interval:2e3,success_fn:function(a){return"pending"!==a}});return $.when(g.go()).then(function(a){f.resolve((new c.DatasetCollection).reset(a))}),f}});a.extend(k.prototype,d);var l=(Backbone.View.extend({}),Backbone.Collection.extend({model:k})),m=Backbone.Model.extend(d),n=Backbone.Model.extend({defaults:{elems:[],open:!1},clear_search_results:function(){a.each(this.attributes.elems,function(a){a.show()}),this.show(),this.set("open",!1)},apply_search_results:function(b){var c,d=!0;a.each(this.attributes.elems,function(a){a instanceof m?(c=a,c.hide()):a instanceof k&&a.apply_search_results(b)&&(d=!1,c&&c.show())}),d?this.hide():(this.show(),this.set("open",!0))}});a.extend(n.prototype,d);var o=Backbone.Model.extend({defaults:{search_hint_string:"search tools",min_chars_for_search:3,spinner_url:"",clear_btn_url:"",search_url:"",visible:!0,query:"",results:null,clear_key:27},urlRoot:galaxy_config.root+"api/tools",initialize:function(){this.on("change:query",this.do_search)},do_search:function(){var a=this.attributes.query;if(a.length<this.attributes.min_chars_for_search)return void this.set("results",null);var b=a;this.timer&&clearTimeout(this.timer),$("#search-clear-btn").hide(),$("#search-spinner").show();var c=this;this.timer=setTimeout(function(){"undefined"!=typeof ga&&ga("send","pageview",galaxy_config.root+"?q="+b),$.get(c.urlRoot,{q:b},function(a){c.set("results",a),$("#search-spinner").hide(),$("#search-clear-btn").show()},"json")},400)},clear_search:function(){this.set("query",""),this.set("results",null)}});a.extend(o.prototype,d);{var p=Backbone.Model.extend({initialize:function(a){this.attributes.tool_search=a.tool_search,this.attributes.tool_search.on("change:results",this.apply_search_results,this),this.attributes.tools=a.tools,this.attributes.layout=new Backbone.Collection(this.parse(a.layout))},parse:function(b){var c=this,d=function(b){var e=b.model_class;if(e.indexOf("Tool")===e.length-4)return c.attributes.tools.get(b.id);if("ToolSection"===e){var f=a.map(b.elems,d);return b.elems=f,new n(b)}return"ToolSectionLabel"===e?new m(b):void 0};return a.map(b,d)},clear_search_results:function(){this.get("layout").each(function(a){a instanceof n?a.clear_search_results():a.show()})},apply_search_results:function(){var a=this.get("tool_search").get("results");if(null===a)return void this.clear_search_results();var b=null;this.get("layout").each(function(c){c instanceof m?(b=c,b.hide()):c instanceof k?c.apply_search_results(a)&&b&&b.show():(b=null,c.apply_search_results(a))})}}),q=Backbone.View.extend({initialize:function(){this.model.on("change:hidden",this.update_visible,this),this.update_visible()},update_visible:function(){this.model.attributes.hidden?this.$el.hide():this.$el.show()}}),r=q.extend({tagName:"div",render:function(){var a=$("<div/>");return a.append(Handlebars.templates.tool_link(this.model.toJSON())),"upload1"===this.model.id&&a.find("a").on("click",function(a){a.preventDefault(),Galaxy.upload.show()}),this.$el.append(a),this}}),s=q.extend({tagName:"div",className:"toolPanelLabel",render:function(){return this.$el.append($("<span/>").text(this.model.attributes.text)),this}}),t=q.extend({tagName:"div",className:"toolSectionWrapper",initialize:function(){q.prototype.initialize.call(this),this.model.on("change:open",this.update_open,this)},render:function(){this.$el.append(Handlebars.templates.panel_section(this.model.toJSON()));var b=this.$el.find(".toolSectionBody");return a.each(this.model.attributes.elems,function(a){if(a instanceof k){var c=new r({model:a,className:"toolTitle"});c.render(),b.append(c.$el)}else if(a instanceof m){var d=new s({model:a});d.render(),b.append(d.$el)}}),this},events:{"click .toolSectionTitle > a":"toggle"},toggle:function(){this.model.set("open",!this.model.attributes.open)},update_open:function(){this.model.attributes.open?this.$el.children(".toolSectionBody").slideDown("fast"):this.$el.children(".toolSectionBody").slideUp("fast")}}),u=Backbone.View.extend({tagName:"div",id:"tool-search",className:"bar",events:{click:"focus_and_select","keyup :input":"query_changed","click #search-clear-btn":"clear"},render:function(){return this.$el.append(Handlebars.templates.tool_search(this.model.toJSON())),this.model.is_visible()||this.$el.hide(),this.$el.find("[title]").tooltip(),this},focus_and_select:function(){this.$el.find(":input").focus().select()},clear:function(){return this.model.clear_search(),this.$el.find(":input").val(this.model.attributes.search_hint_string),this.focus_and_select(),!1},query_changed:function(a){return this.model.attributes.clear_key&&this.model.attributes.clear_key===a.which?(this.clear(),!1):void this.model.set("query",this.$el.find(":input").val())}}),v=Backbone.View.extend({tagName:"div",className:"toolMenu",initialize:function(){this.model.get("tool_search").on("change:results",this.handle_search_results,this)},render:function(){var a=this,b=new u({model:this.model.get("tool_search")});return b.render(),a.$el.append(b.$el),this.model.get("layout").each(function(b){if(b instanceof n){var c=new t({model:b});c.render(),a.$el.append(c.$el)}else if(b instanceof k){var d=new r({model:b,className:"toolTitleNoSection"});d.render(),a.$el.append(d.$el)}else if(b instanceof m){var e=new s({model:b});e.render(),a.$el.append(e.$el)}}),a.$el.find("a.tool-link").click(function(b){var c=$(this).attr("class").split(/\s+/)[0],d=a.model.get("tools").get(c);a.trigger("tool_link_click",b,d)}),this},handle_search_results:function(){var a=this.model.get("tool_search").get("results");a&&0===a.length?$("#search-no-results").show():$("#search-no-results").hide()}}),w=Backbone.View.extend({className:"toolForm",render:function(){this.$el.children().remove(),this.$el.append(Handlebars.templates.tool_form(this.model.toJSON()))}});Backbone.View.extend({className:"toolMenuAndView",initialize:function(){this.tool_panel_view=new v({collection:this.collection}),this.tool_form_view=new w},render:function(){this.tool_panel_view.render(),this.tool_panel_view.$el.css("float","left"),this.$el.append(this.tool_panel_view.$el),this.tool_form_view.$el.hide(),this.$el.append(this.tool_form_view.$el);var a=this;this.tool_panel_view.on("tool_link_click",function(b,c){b.preventDefault(),a.show_tool(c)})},show_tool:function(a){var b=this;a.fetch().done(function(){b.tool_form_view.model=a,b.tool_form_view.render(),b.tool_form_view.$el.show(),$("#left").width("650px")})}})}return{ToolParameter:e,IntegerToolParameter:h,SelectToolParameter:j,Tool:k,ToolCollection:l,ToolSearch:o,ToolPanel:p,ToolPanelView:v,ToolFormView:w}});
+//# sourceMappingURL=../../maps/mvc/tools.js.map