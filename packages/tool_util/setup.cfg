--- conflicted
+++ resolved
@@ -34,11 +34,7 @@
     galaxy-util>=22.1
     lxml
     MarkupSafe
-<<<<<<< HEAD
-    packaging
-=======
     packaging<22
->>>>>>> 8ff59d48
     pydantic
     PyYAML
     requests
