--- conflicted
+++ resolved
@@ -1497,19 +1497,6 @@
 
         return source_id, sink_id
 
-<<<<<<< HEAD
-    def workflow_editor_add_input(self, item_name="data_input"):
-        editor = self.components.workflow_editor
-
-        # Make sure we're on the workflow editor and not clicking the main tool panel.
-        editor.canvas_body.wait_for_visible()
-
-        self.open_toolbox()
-        editor.tool_menu_section_link(section_name="inputs").wait_for_and_click()
-        editor.tool_menu_item_link(item_name=item_name).wait_for_and_click()
-
-=======
->>>>>>> f5e146db
     def workflow_editor_destroy_connection(self, sink):
         editor = self.components.workflow_editor
 
