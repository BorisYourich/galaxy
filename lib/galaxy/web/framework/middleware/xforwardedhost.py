--- conflicted
+++ resolved
@@ -8,21 +8,11 @@
         self.app = app
 
     def __call__(self, environ, start_response):
-<<<<<<< HEAD
         if x_forwarded_host := environ.get("HTTP_X_FORWARDED_HOST", None):
-            environ["ORGINAL_HTTP_HOST"] = environ["HTTP_HOST"]
+            environ["ORIGINAL_HTTP_HOST"] = environ.get("HTTP_HOST")
             environ["HTTP_HOST"] = x_forwarded_host.split(", ", 1)[0]
         if x_forwarded_for := environ.get("HTTP_X_FORWARDED_FOR", None):
-            environ["ORGINAL_REMOTE_ADDR"] = environ["REMOTE_ADDR"]
-=======
-        x_forwarded_host = environ.get("HTTP_X_FORWARDED_HOST", None)
-        if x_forwarded_host:
-            environ["ORIGINAL_HTTP_HOST"] = environ.get("HTTP_HOST")
-            environ["HTTP_HOST"] = x_forwarded_host.split(", ", 1)[0]
-        x_forwarded_for = environ.get("HTTP_X_FORWARDED_FOR", None)
-        if x_forwarded_for:
             environ["ORIGINAL_REMOTE_ADDR"] = environ.get("REMOTE_ADDR")
->>>>>>> f33c5a4c
             environ["REMOTE_ADDR"] = x_forwarded_for.split(",", 1)[0].strip()
         x_forwarded_proto = environ.get("HTTP_X_FORWARDED_PROTO", None)
         if x_forwarded_proto:
