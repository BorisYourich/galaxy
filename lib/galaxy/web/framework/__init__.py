--- conflicted
+++ resolved
@@ -1,6 +1,7 @@
 """
 Galaxy web application framework
 """
+
 from . import base
 
 DEPRECATED_URL_ATTRIBUTE_MESSAGE = "*deprecated attribute, URL not filled in by server*"
@@ -18,21 +19,4 @@
         return DEPRECATED_URL_ATTRIBUTE_MESSAGE
 
 
-<<<<<<< HEAD
-def legacy_url_for(mapper, *args, **kwargs) -> str:
-    """
-    Re-establishes the mapper for legacy WSGI routes.
-    """
-    rc = request_config()
-    rc.mapper = mapper
-    if environ := kwargs.pop("environ", None):
-        rc.environ = environ
-        if hasattr(rc, "using_request_local"):
-            rc.request_local = lambda: rc
-            rc = request_config()
-    return base.routes.url_for(*args, **kwargs)
-
-
-=======
->>>>>>> ea9e2fb2
 url_for = handle_url_for