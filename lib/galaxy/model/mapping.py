--- conflicted
+++ resolved
@@ -1605,21 +1605,6 @@
     implicitly_converted_parent_datasets=relation(model.ImplicitlyConvertedDatasetAssociation,
         primaryjoin=(model.ImplicitlyConvertedDatasetAssociation.table.c.hda_id ==
                      model.HistoryDatasetAssociation.table.c.id)),
-<<<<<<< HEAD
-    children=relation(model.HistoryDatasetAssociation,
-        primaryjoin=(model.HistoryDatasetAssociation.table.c.parent_id ==
-                      model.HistoryDatasetAssociation.table.c.id),
-        backref=backref("parent",
-            primaryjoin=(model.HistoryDatasetAssociation.table.c.parent_id ==
-                         model.HistoryDatasetAssociation.table.c.id),
-            remote_side=[model.HistoryDatasetAssociation.table.c.id], uselist=False)),
-    visible_children=relation(model.HistoryDatasetAssociation,
-        primaryjoin=(
-            (model.HistoryDatasetAssociation.table.c.parent_id == model.HistoryDatasetAssociation.table.c.id) &
-            (model.HistoryDatasetAssociation.table.c.visible == true())),
-        remote_side=[model.HistoryDatasetAssociation.table.c.id]),
-=======
->>>>>>> 2f2acb98
     tags=relation(model.HistoryDatasetAssociationTagAssociation,
         order_by=model.HistoryDatasetAssociationTagAssociation.table.c.id,
         backref='history_tag_associations'),
@@ -1990,22 +1975,6 @@
     implicitly_converted_datasets=relation(model.ImplicitlyConvertedDatasetAssociation,
         primaryjoin=(model.ImplicitlyConvertedDatasetAssociation.table.c.ldda_parent_id ==
                      model.LibraryDatasetDatasetAssociation.table.c.id)),
-<<<<<<< HEAD
-    children=relation(model.LibraryDatasetDatasetAssociation,
-        primaryjoin=(model.LibraryDatasetDatasetAssociation.table.c.parent_id ==
-                      model.LibraryDatasetDatasetAssociation.table.c.id),
-        backref=backref("parent",
-            primaryjoin=(model.LibraryDatasetDatasetAssociation.table.c.parent_id ==
-                         model.LibraryDatasetDatasetAssociation.table.c.id),
-            remote_side=[model.LibraryDatasetDatasetAssociation.table.c.id])),
-    visible_children=relation(model.LibraryDatasetDatasetAssociation,
-        primaryjoin=(
-            (model.LibraryDatasetDatasetAssociation.table.c.parent_id == model.LibraryDatasetDatasetAssociation.table.c.id) &
-            (model.LibraryDatasetDatasetAssociation.table.c.visible == true())
-        ),
-        remote_side=[model.LibraryDatasetDatasetAssociation.table.c.id]),
-=======
->>>>>>> 2f2acb98
     tags=relation(model.LibraryDatasetDatasetAssociationTagAssociation,
                   order_by=model.LibraryDatasetDatasetAssociationTagAssociation.table.c.id,
                   backref='history_tag_associations'),
@@ -2143,10 +2112,7 @@
     library_folder=relation(model.LibraryFolder, lazy=True),
     parameters=relation(model.JobParameter, lazy=True),
     input_datasets=relation(model.JobToInputDatasetAssociation),
-<<<<<<< HEAD
-=======
     input_dataset_collections=relation(model.JobToInputDatasetCollectionAssociation, lazy=True),
->>>>>>> 2f2acb98
     output_datasets=relation(model.JobToOutputDatasetAssociation, lazy=True),
     output_dataset_collection_instances=relation(model.JobToOutputDatasetCollectionAssociation, lazy=True),
     output_dataset_collections=relation(model.JobToImplicitOutputDatasetCollectionAssociation, lazy=True),
