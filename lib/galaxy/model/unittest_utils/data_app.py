"""Mock GalaxyApp exposing config + functionality required for galaxy-data package.

There is a more expansive MockApp in test/unit/unittest_utils - but it isn't packaged
and it has dependencies from across the app. This mock application and config is
more appropriate for testing galaxy-data functionality and will be included with
galaxy-data.
"""
import os
import shutil
import tempfile

from galaxy import (
    model,
    objectstore,
)
from galaxy.datatypes import registry
from galaxy.model.mapping import (
    GalaxyModelMapping,
    init,
)
from galaxy.model.security import GalaxyRBACAgent
from galaxy.security.idencoding import IdEncodingHelper
from galaxy.util.bunch import Bunch

GALAXY_TEST_UNITTEST_SECRET = "6e46ed6483a833c100e68cc3f1d0dd76"
GALAXY_TEST_IN_MEMORY_DB_CONNECTION = "sqlite:///:memory:"


class GalaxyDataTestConfig(Bunch):
    """Minimal Galaxy mock config object that exposes and uses only what is needed for the galaxy-data package."""

    security: IdEncodingHelper
    database_connection: str
    root: str
    data_dir: str
    _remove_root: bool

    def __init__(self, root=None, **kwd):
        Bunch.__init__(self, **kwd)
        if not root:
            root = tempfile.mkdtemp()
            self._remove_root = True
        else:
            self._remove_root = False
        self.root = root
        self.data_dir = os.path.join(root, "database")

        self.security = IdEncodingHelper(id_secret=GALAXY_TEST_UNITTEST_SECRET)
        self.database_connection = kwd.get("database_connection", GALAXY_TEST_IN_MEMORY_DB_CONNECTION)

        # objectstore config values...
        self.object_store_config_file = ""
        self.object_store = "disk"
        self.object_store_check_old_style = False
        self.object_store_cache_path = "/tmp/cache"
        self.object_store_store_by = "uuid"

        self.umask = os.umask(0o77)
        self.gid = os.getgid()
        # objectstore config directories...
<<<<<<< HEAD
        self.jobs_directory = os.path.join(self.data_dir, "jobs_directory")
        self.new_file_path = os.path.join(self.data_dir, "tmp")
        self.file_path = os.path.join(self.data_dir, "files")
=======
        self.jobs_directory = os.path.join(self.data_dir, 'jobs_directory')
        self.new_file_path = os.path.join(self.data_dir, 'tmp')
        self.file_path = os.path.join(self.data_dir, 'files')
        self.server_name = "main"
>>>>>>> c8901b1b

    def __del__(self):
        if self._remove_root:
            shutil.rmtree(self.root)


class GalaxyDataTestApp:
    """Minimal Galaxy mock app object that exposes and uses only what is needed for the galaxy-data package."""

    security: IdEncodingHelper
    model: GalaxyModelMapping
    security_agent: GalaxyRBACAgent

    def __init__(self, config: GalaxyDataTestConfig = None, **kwd):
        config = config or GalaxyDataTestConfig(**kwd)
        self.config = config
        self.security = config.security
        self.object_store = objectstore.build_object_store_from_config(self.config)
        self.model = init("/tmp", self.config.database_connection, create_tables=True, object_store=self.object_store)
        self.security_agent = self.model.security_agent
        self.init_datatypes()

    def init_datatypes(self):
        datatypes_registry = registry.Registry()
        datatypes_registry.load_datatypes()
        model.set_datatypes_registry(datatypes_registry)
        datatypes_registry.set_external_metadata_tool = MockSetExternalTool()
        self.datatypes_registry = datatypes_registry


class MockSetExternalTool:
    def regenerate_imported_metadata_if_needed(self, *args, **kwds):
        pass<|MERGE_RESOLUTION|>--- conflicted
+++ resolved
@@ -58,16 +58,10 @@
         self.umask = os.umask(0o77)
         self.gid = os.getgid()
         # objectstore config directories...
-<<<<<<< HEAD
         self.jobs_directory = os.path.join(self.data_dir, "jobs_directory")
         self.new_file_path = os.path.join(self.data_dir, "tmp")
         self.file_path = os.path.join(self.data_dir, "files")
-=======
-        self.jobs_directory = os.path.join(self.data_dir, 'jobs_directory')
-        self.new_file_path = os.path.join(self.data_dir, 'tmp')
-        self.file_path = os.path.join(self.data_dir, 'files')
         self.server_name = "main"
->>>>>>> c8901b1b
 
     def __del__(self):
         if self._remove_root:
