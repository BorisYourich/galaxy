--- conflicted
+++ resolved
@@ -2626,22 +2626,12 @@
 class PostJobAction(Base, RepresentById):
     __tablename__ = "post_job_action"
 
-<<<<<<< HEAD
     id: Mapped[int] = mapped_column(primary_key=True)
     workflow_step_id: Mapped[Optional[int]] = mapped_column(ForeignKey("workflow_step.id"), index=True)
     action_type: Mapped[str] = mapped_column(String(255))
     output_name: Mapped[Optional[str]] = mapped_column(String(255))
-    action_arguments: Mapped[Optional[bytes]] = mapped_column(MutableJSONType)
+    _action_arguments: Mapped[Optional[bytes]] = mapped_column(MutableJSONType)
     workflow_step: Mapped[Optional["WorkflowStep"]] = relationship(
-=======
-    id = Column(Integer, primary_key=True)
-    workflow_step_id = Column(Integer, ForeignKey("workflow_step.id"), index=True, nullable=True)
-    action_type = Column(String(255), nullable=False)
-    output_name = Column(String(255), nullable=True)
-    _action_arguments = Column("action_arguments", MutableJSONType, nullable=True)
-    workflow_step = relationship(
-        "WorkflowStep",
->>>>>>> ee5f8076
         back_populates="post_job_actions",
         primaryjoin=(lambda: WorkflowStep.id == PostJobAction.workflow_step_id),
     )
