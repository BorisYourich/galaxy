--- conflicted
+++ resolved
@@ -206,29 +206,6 @@
 class FastAPIJobs:
     service: JobsService = depends(JobsService)
 
-<<<<<<< HEAD
-    @router.get("/api/jobs/{id}")
-    def show(
-        self,
-        id: DecodedDatabaseIdField,
-        trans: ProvidesUserContext = DependsOnTrans,
-        full: Optional[bool] = False,
-    ) -> Dict[str, Any]:
-        """
-        Return dictionary containing description of job data
-
-        Parameters
-        - id: ID of job to return
-        - full: Return extra information ?
-        """
-        return self.service.show(
-            trans,
-            id,
-            bool(full),
-        )
-
-=======
->>>>>>> bc0d075d
     @router.get("/api/jobs")
     def index(
         self,
@@ -317,96 +294,6 @@
             job.resume()
         else:
             exceptions.RequestParameterInvalidException(f"Job with id '{job.tool_id}' is not paused")
-<<<<<<< HEAD
-        return self.__dictify_associations(trans, job.output_datasets, job.output_library_datasets)
-
-    @expose_api
-    def console_output(
-            self,
-            trans: ProvidesUserContext,
-            id,
-            stdout_position,
-            stdout_length,
-            stderr_position,
-            stderr_length,
-            **kwd
-    ):
-        """
-         * GET /api/jobs/{id}/console_output
-                Get the stdout and/or stderr of a job.
-
-        :type   id: string
-        :param  id: Encoded job id
-
-        :type   stdout_position: int
-        :param  stdout_position: The index of the character to begin reading stdout from
-
-        :type   stdout_length: int
-        :param  stdout_length: How many characters of stdout to read
-
-        :type   stderr_position: int
-        :param  stderr_position: The index of the character to begin reading stderr from
-
-        :type   stderr_length: int
-        :param  stderr_length: How many characters of stderr to read
-
-        :rtype:     dict
-        :returns:   dict containing stdout and stderr fields
-        """
-        job = self.__get_job(trans, id)
-        return self.job_manager.get_job_console_output(
-            trans,
-            job,
-            int(stdout_position),
-            int(stdout_length),
-            int(stderr_position),
-            int(stderr_length)
-        )
-
-
-    @expose_api_anonymous
-    def metrics(self, trans: ProvidesUserContext, **kwd):
-        """
-        * GET /api/jobs/{job_id}/metrics
-        * GET /api/datasets/{dataset_id}/metrics
-            Return job metrics for specified job. Job accessibility checks are slightly
-            different than dataset checks, so both methods are available.
-
-        :type   job_id: string
-        :param  job_id: Encoded job id
-
-        :type   dataset_id: string
-        :param  dataset_id: Encoded HDA or LDDA id
-
-        :type   hda_ldda: string
-        :param  hda_ldda: hda if dataset_id is an HDA id (default), ldda if
-                          it is an ldda id.
-
-        :rtype:     list
-        :returns:   list containing job metrics
-        """
-        job = self.__get_job(trans, **kwd)
-        return summarize_job_metrics(trans, job)
-
-    @require_admin
-    @expose_api
-    def destination_params(self, trans: ProvidesUserContext, **kwd):
-        """
-        * GET /api/jobs/{job_id}/destination_params
-            Return destination parameters for specified job.
-
-        :type   job_id: string
-        :param  job_id: Encoded job id
-
-        :rtype:     list
-        :returns:   list containing job destination parameters
-        """
-        job = self.__get_job(trans, **kwd)
-        return summarize_destination_params(trans, job)
-
-    @expose_api_anonymous
-    def parameters_display(self, trans: ProvidesUserContext, **kwd):
-=======
         # Maybe just return 202 ? What's the point of this ?
         associations = self.service.dictify_associations(trans, job.output_datasets, job.output_library_datasets)
         output_associations = []
@@ -482,6 +369,36 @@
         return output_associations
 
     @router.get(
+        "/api/jobs/{job_id}/console_output",
+        name="get_console_output",
+        summary="Returns STDOUT and STDERR from job.",
+    )
+    def console_output(
+            self,
+            job_id: Annotated[DecodedDatabaseIdField, JobIdPathParam],
+            stdout_position: int,
+            stdout_length: int,
+            stderr_position: int,
+            stderr_length: int,
+            trans: ProvidesUserContext = DependsOnTrans,
+    ) -> JobConsoleOutput:
+        """
+        Get the stdout and/or stderr of a job. The position parameters are the index
+        of where to start reading stdout/stderr. The length parameterscontrol how much
+        stdout/stderr is read.
+        """
+        job = self.service.get_job(trans, job_id)
+        output = self.service.job_manager.get_job_console_output(
+            trans,
+            job,
+            int(stdout_position),
+            int(stdout_length),
+            int(stderr_position),
+            int(stderr_length),
+        )
+        return JobConsoleOutput(state=output["state"], stdout=output["stdout"], stderr=output["stderr"])
+
+    @router.get(
         "/api/jobs/{job_id}/parameters_display",
         name="resolve_parameters_display",
         summary="Resolve parameters as a list for nested display.",
@@ -492,7 +409,6 @@
         hda_ldda: Annotated[Optional[DatasetSourceType], DeprecatedHdaLddaQueryParam] = DatasetSourceType.hda,
         trans: ProvidesUserContext = DependsOnTrans,
     ) -> JobDisplayParametersSummary:
->>>>>>> bc0d075d
         """
         Resolve parameters as a list for nested display.
         This API endpoint is unstable and tied heavily to Galaxy's JS client code,
