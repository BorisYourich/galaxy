"""
API operations on the contents of a history.
"""
import logging
from datetime import datetime
from typing import (
    Any,
    Dict,
    List,
    Optional,
    Set,
    Union,
)

from fastapi import (
    Body,
    Depends,
    Header,
    Path,
    Query,
    Request,
)
from pydantic.error_wrappers import ValidationError
from starlette import status
from starlette.responses import (
    Response,
    StreamingResponse,
)

from galaxy import util
from galaxy.managers.context import ProvidesHistoryContext
from galaxy.schema import (
    FilterQueryParams,
    SerializationParams,
    ValueFilterQueryParams,
)
from galaxy.schema.fields import EncodedDatabaseIdField
from galaxy.schema.schema import (
    AnyHistoryContentItem,
    AnyJobStateSummary,
    AsyncFile,
    AsyncTaskResultSummary,
    DatasetAssociationRoles,
    DatasetSourceType,
    DeleteHistoryContentPayload,
    DeleteHistoryContentResult,
    HistoryContentBulkOperationPayload,
    HistoryContentBulkOperationResult,
    HistoryContentsArchiveDryRunResult,
    HistoryContentsResult,
    HistoryContentsWithStatsResult,
    HistoryContentType,
    MaterializeDatasetInstanceAPIRequest,
    MaterializeDatasetInstanceRequest,
    StoreExportPayload,
    UpdateDatasetPermissionsPayload,
    UpdateHistoryContentsBatchPayload,
    UpdateHistoryContentsPayload,
    WriteStoreToPayload,
)
from galaxy.web.framework.decorators import validation_error_to_message_exception
from galaxy.webapps.galaxy.api.common import (
    get_filter_query_params,
    get_update_permission_payload,
    get_value_filter_query_params,
    query_serialization_params,
)
from galaxy.webapps.galaxy.services.history_contents import (
    CreateHistoryContentFromStore,
    CreateHistoryContentPayload,
    DatasetDetailsType,
    DirectionOptions,
    HistoriesContentsService,
    HistoryContentsFilterList,
    HistoryContentsIndexJobsSummaryParams,
    HistoryContentsIndexParams,
    LegacyHistoryContentsIndexParams,
)
from . import (
    depends,
    DependsOnTrans,
    Router,
)

log = logging.getLogger(__name__)


router = Router(tags=["histories"])

HistoryIDPathParam: EncodedDatabaseIdField = Path(..., title="History ID", description="The ID of the History.")

HistoryItemIDPathParam: EncodedDatabaseIdField = Path(
    ..., title="History Item ID", description="The ID of the item (`HDA`/`HDCA`) contained in the history."
)

HistoryHDCAIDPathParam: EncodedDatabaseIdField = Path(
    ..., title="History Dataset Collection ID", description="The ID of the `HDCA` contained in the history."
)

ContentTypeQueryParam = Query(
    default=HistoryContentType.dataset,
    title="Content Type",
    description="The type of the history element to show.",
    example=HistoryContentType.dataset,
)

CONTENT_DELETE_RESPONSES = {
    200: {
        "description": "Request has been executed.",
        "model": DeleteHistoryContentResult,
    },
    202: {
        "description": "Request accepted, processing will finish later.",
        "model": DeleteHistoryContentResult,
    },
}


def get_index_query_params(
    v: Optional[str] = Query(  # Should this be deprecated at some point and directly use the latest version by default?
        default=None,
        title="Version",
        description=(
            "Only `dev` value is allowed. Set it to use the latest version of this endpoint. "
            "**All parameters marked as `deprecated` will be ignored when this parameter is set.**"
        ),
        example="dev",
    ),
    dataset_details: Optional[str] = Query(
        default=None,
        alias="details",
        title="Dataset Details",
        description=(
            "A comma-separated list of encoded dataset IDs that will return additional (full) details "
            "instead of the *summary* default information."
        ),
        deprecated=True,  # TODO: remove 'dataset_details' when the UI doesn't need it
    ),
) -> HistoryContentsIndexParams:
    """This function is meant to be used as a dependency to render the OpenAPI documentation
    correctly"""
    return parse_index_query_params(
        v=v,
        dataset_details=dataset_details,
    )


def parse_index_query_params(
    v: Optional[str] = None,
    dataset_details: Optional[str] = None,
    **_,  # Additional params are ignored
) -> HistoryContentsIndexParams:
    """Parses query parameters for the history contents `index` operation
    and returns a model containing the values in the correct type."""
    try:
        return HistoryContentsIndexParams(
            v=v,
            dataset_details=parse_dataset_details(dataset_details),
        )
    except ValidationError as e:
        raise validation_error_to_message_exception(e)


def get_legacy_index_query_params(
    ids: Optional[str] = Query(
        default=None,
        title="IDs",
        description=(
            "A comma-separated list of encoded `HDA/HDCA` IDs. If this list is provided, only information about the "
            "specific datasets will be returned. Also, setting this value will return `all` details of the content item."
        ),
        deprecated=True,
    ),
    types: Optional[List[str]] = Query(
        default=None,
        title="Types",
        description=(
            "A list or comma-separated list of kinds of contents to return "
            "(currently just `dataset` and `dataset_collection` are available). "
            "If unset, all types will be returned."
        ),
        deprecated=True,
    ),
    type: Optional[str] = Query(
        default=None,
        include_in_schema=False,
        deprecated=True,
    ),
    details: Optional[str] = Query(
        default=None,
        title="Details",
        description=("Legacy name for the `dataset_details` parameter."),
        deprecated=True,
    ),
    deleted: Optional[bool] = Query(
        default=None,
        title="Deleted",
        description="Whether to return deleted or undeleted datasets only. Leave unset for both.",
        deprecated=True,
    ),
    visible: Optional[bool] = Query(
        default=None,
        title="Visible",
        description="Whether to return visible or hidden datasets only. Leave unset for both.",
        deprecated=True,
    ),
) -> LegacyHistoryContentsIndexParams:
    """This function is meant to be used as a dependency to render the OpenAPI documentation
    correctly"""
    return parse_legacy_index_query_params(
        ids=ids,
        types=types or type,
        details=details,
        deleted=deleted,
        visible=visible,
    )


def parse_legacy_index_query_params(
    ids: Optional[str] = None,
    types: Optional[Union[List[str], str]] = None,
    details: Optional[str] = None,
    deleted: Optional[bool] = None,
    visible: Optional[bool] = None,
    **_,  # Additional params are ignored
) -> LegacyHistoryContentsIndexParams:
    """Parses (legacy) query parameters for the history contents `index` operation
    and returns a model containing the values in the correct type."""
    if types:
        if isinstance(types, list) and len(types) == 1:  # Support ?types=dataset,dataset_collection
            content_types = util.listify(types[0])
        else:  # Support ?types=dataset&types=dataset_collection
            content_types = util.listify(types)
    else:
        content_types = [e.value for e in HistoryContentType]

    id_list: Optional[List[EncodedDatabaseIdField]] = None
    if ids:
        id_list = util.listify(ids)
        # If explicit ids given, always used detailed result.
        dataset_details = "all"
    else:
        dataset_details = parse_dataset_details(details)

    try:
        return LegacyHistoryContentsIndexParams(
            types=content_types,
            ids=id_list,
            deleted=deleted,
            visible=visible,
            dataset_details=dataset_details,
        )
    except ValidationError as e:
        raise validation_error_to_message_exception(e)


def parse_dataset_details(details: Optional[str]):
    """Parses the different values that the `dataset_details` parameter
    can have from a string."""
    dataset_details: Optional[DatasetDetailsType] = None
    if details is not None and details != "all":
        dataset_details = set(util.listify(details))
    else:  # either None or 'all'
        dataset_details = details  # type: ignore
    return dataset_details


def get_index_jobs_summary_params(
    ids: Optional[str] = Query(
        default=None,
        title="IDs",
        description=(
            "A comma-separated list of encoded ids of job summary objects to return - if `ids` "
            "is specified types must also be specified and have same length."
        ),
    ),
    types: Optional[str] = Query(
        default=None,
        title="Types",
        description=(
            "A comma-separated list of type of object represented by elements in the `ids` array - any of "
            "`Job`, `ImplicitCollectionJob`, or `WorkflowInvocation`."
        ),
    ),
) -> HistoryContentsIndexJobsSummaryParams:
    """This function is meant to be used as a dependency to render the OpenAPI documentation
    correctly"""
    return parse_index_jobs_summary_params(
        ids=ids,
        types=types,
    )


def parse_index_jobs_summary_params(
    ids: Optional[str] = None,
    types: Optional[str] = None,
    **_,  # Additional params are ignored
) -> HistoryContentsIndexJobsSummaryParams:
    """Parses query parameters for the history contents `index_jobs_summary` operation
    and returns a model containing the values in the correct type."""
    return HistoryContentsIndexJobsSummaryParams(ids=util.listify(ids), types=util.listify(types))


def parse_content_filter_params(
    params: Dict[str, Any],
    exclude: Optional[Set[str]] = None,
) -> HistoryContentsFilterList:
    """Alternative way of parsing query parameter for filtering history contents.

    Parses parameters like: ?[field]-[operator]=[value]
        Example: ?update_time-gt=2015-01-29

    Currently used by the `contents_near` endpoint. The `exclude` set can contain
    names of parameters that will be ignored and not added to the filters.
    """
    DEFAULT_OP = "eq"
    splitchar = "-"

    exclude = exclude or set()
    result = []
    for key, val in params.items():
        if key in exclude:
            continue
        attr = key
        op = DEFAULT_OP
        if splitchar in key:
            attr, op = key.rsplit(splitchar, 1)
        result.append([attr, op, val])

    return result


@router.cbv
class FastAPIHistoryContents:
    service: HistoriesContentsService = depends(HistoriesContentsService)

    @router.get(
        "/api/histories/{history_id}/contents/{type}s",
        summary="Returns the contents of the given history filtered by type.",
    )
    @router.get(
        "/api/histories/{history_id}/contents",
        name="history_contents",
        summary="Returns the contents of the given history.",
        responses={
            200: {
                "description": ("The contents of the history that match the query."),
                "content": {
                    "application/json": {
                        "schema": {  # HistoryContentsResult.schema(),
                            "ref": "#/components/schemas/HistoryContentsResult"
                        },
                    },
                    HistoryContentsWithStatsResult.__accept_type__: {
                        "schema": {  # HistoryContentsWithStatsResult.schema(),
                            "ref": "#/components/schemas/HistoryContentsWithStatsResult"
                        },
                    },
                },
            },
        },
    )
    def index(
        self,
        trans: ProvidesHistoryContext = DependsOnTrans,
        history_id: EncodedDatabaseIdField = HistoryIDPathParam,
        index_params: HistoryContentsIndexParams = Depends(get_index_query_params),
        legacy_params: LegacyHistoryContentsIndexParams = Depends(get_legacy_index_query_params),
        serialization_params: SerializationParams = Depends(query_serialization_params),
        filter_query_params: FilterQueryParams = Depends(get_filter_query_params),
        accept: str = Header(default="application/json", include_in_schema=False),
    ) -> Union[HistoryContentsResult, HistoryContentsWithStatsResult]:
        """
        Return a list of `HDA`/`HDCA` data for the history with the given ``ID``.

        - The contents can be filtered and queried using the appropriate parameters.
        - The amount of information returned for each item can be customized.

        **Note**: Anonymous users are allowed to get their current history contents.
        """
        items = self.service.index(
            trans,
            history_id,
            index_params,
            legacy_params,
            serialization_params,
            filter_query_params,
            accept,
        )
        return items

    @router.get(
        "/api/histories/{history_id}/contents/{type}s/{id}/jobs_summary",
        summary="Return detailed information about an `HDA` or `HDCAs` jobs.",
    )
    def show_jobs_summary(
        self,
        trans: ProvidesHistoryContext = DependsOnTrans,
        history_id: EncodedDatabaseIdField = HistoryIDPathParam,
        id: EncodedDatabaseIdField = HistoryItemIDPathParam,
        type: HistoryContentType = ContentTypeQueryParam,
    ) -> AnyJobStateSummary:
        """Return detailed information about an `HDA` or `HDCAs` jobs.

        **Warning**: We allow anyone to fetch job state information about any object they
        can guess an encoded ID for - it isn't considered protected data. This keeps
        polling IDs as part of state calculation for large histories and collections as
        efficient as possible.
        """
        return self.service.show_jobs_summary(trans, id, contents_type=type)

    @router.get(
        "/api/histories/{history_id}/contents/{type}s/{id}",
        name="history_content_typed",
        summary="Return detailed information about a specific HDA or HDCA with the given `ID` within a history.",
        response_model_exclude_unset=True,
    )
    @router.get(
        "/api/histories/{history_id}/contents/{id}",
        name="history_content",
        summary="Return detailed information about an HDA within a history.",
        response_model_exclude_unset=True,
        deprecated=True,
    )
    def show(
        self,
        trans: ProvidesHistoryContext = DependsOnTrans,
        history_id: EncodedDatabaseIdField = HistoryIDPathParam,
        id: EncodedDatabaseIdField = HistoryItemIDPathParam,
        type: HistoryContentType = ContentTypeQueryParam,
        fuzzy_count: Optional[int] = Query(
            default=None,
            title="Fuzzy Count",
            description=(
                "This value can be used to broadly restrict the magnitude "
                "of the number of elements returned via the API for large "
                "collections. The number of actual elements returned may "
                'be "a bit" more than this number or "a lot" less - varying '
                "on the depth of nesting, balance of nesting at each level, "
                "and size of target collection. The consumer of this API should "
                "not expect a stable number or pre-calculable number of "
                "elements to be produced given this parameter - the only "
                "promise is that this API will not respond with an order "
                "of magnitude more elements estimated with this value. "
                'The UI uses this parameter to fetch a "balanced" concept of '
                'the "start" of large collections at every depth of the '
                "collection."
            ),
        ),
        serialization_params: SerializationParams = Depends(query_serialization_params),
    ) -> AnyHistoryContentItem:
        """
        Return detailed information about an `HDA` or `HDCA` within a history.

        **Note**: Anonymous users are allowed to get their current history contents.
        """
        return self.service.show(
            trans,
            id=id,
            serialization_params=serialization_params,
            contents_type=type,
            fuzzy_count=fuzzy_count,
        )

    @router.post(
        "/api/histories/{history_id}/contents/{type}s/{id}/prepare_store_download",
        summary="Prepare a dataset or dataset collection for export-style download.",
    )
    def prepare_store_download(
        self,
        trans: ProvidesHistoryContext = DependsOnTrans,
        history_id: EncodedDatabaseIdField = HistoryIDPathParam,
        id: EncodedDatabaseIdField = HistoryItemIDPathParam,
        type: HistoryContentType = ContentTypeQueryParam,
        payload: StoreExportPayload = Body(...),
    ) -> AsyncFile:
        return self.service.prepare_store_download(
            trans,
            id,
            contents_type=type,
            payload=payload,
        )

    @router.post(
        "/api/histories/{history_id}/contents/{type}s/{id}/write_store",
        summary="Prepare a dataset or dataset collection for export-style download and write to supplied URI.",
    )
    def write_store(
        self,
        trans: ProvidesHistoryContext = DependsOnTrans,
        history_id: EncodedDatabaseIdField = HistoryIDPathParam,
        id: EncodedDatabaseIdField = HistoryItemIDPathParam,
        type: HistoryContentType = ContentTypeQueryParam,
        payload: WriteStoreToPayload = Body(...),
    ) -> AsyncTaskResultSummary:
        return self.service.write_store(
            trans,
            id,
            contents_type=type,
            payload=payload,
        )

    @router.get(
        "/api/histories/{history_id}/jobs_summary",
        summary="Return job state summary info for jobs, implicit groups jobs for collections or workflow invocations.",
    )
    def index_jobs_summary(
        self,
        trans: ProvidesHistoryContext = DependsOnTrans,
        history_id: EncodedDatabaseIdField = HistoryIDPathParam,
        params: HistoryContentsIndexJobsSummaryParams = Depends(get_index_jobs_summary_params),
    ) -> List[AnyJobStateSummary]:
        """Return job state summary info for jobs, implicit groups jobs for collections or workflow invocations.

        **Warning**: We allow anyone to fetch job state information about any object they
        can guess an encoded ID for - it isn't considered protected data. This keeps
        polling IDs as part of state calculation for large histories and collections as
        efficient as possible.
        """
        return self.service.index_jobs_summary(trans, params)

    @router.get(
        "/api/histories/{history_id}/contents/dataset_collections/{id}/download",
        summary="Download the content of a dataset collection as a `zip` archive.",
        response_class=StreamingResponse,
    )
    @router.get(
        "/api/dataset_collections/{id}/download",
        summary="Download the content of a dataset collection as a `zip` archive.",
        response_class=StreamingResponse,
        tags=["dataset collections"],
    )
    def download_dataset_collection(
        self,
        trans: ProvidesHistoryContext = DependsOnTrans,
        history_id: Optional[EncodedDatabaseIdField] = Query(
            default=None,
            description="The encoded database identifier of the History.",
        ),
        id: EncodedDatabaseIdField = HistoryHDCAIDPathParam,
    ):
        """Download the content of a history dataset collection as a `zip` archive
        while maintaining approximate collection structure.
        """
        archive = self.service.get_dataset_collection_archive_for_download(trans, id)
        return StreamingResponse(archive.response(), headers=archive.get_headers())

    @router.post(
        "/api/histories/{history_id}/contents/dataset_collections/{id}/prepare_download",
        summary="Prepare an short term storage object that the collection will be downloaded to.",
        responses={
            200: {
                "description": "Short term storage reference for async monitoring of this download.",
            },
            501: {"description": "Required asynchronous tasks required for this operation not available."},
        },
    )
    @router.post(
        "/api/dataset_collections/{id}/prepare_download",
        summary="Prepare an short term storage object that the collection will be downloaded to.",
        tags=["dataset collections"],
    )
    def prepare_collection_download(
        self,
        trans: ProvidesHistoryContext = DependsOnTrans,
        history_id: EncodedDatabaseIdField = HistoryIDPathParam,
        id: EncodedDatabaseIdField = HistoryHDCAIDPathParam,
    ) -> AsyncFile:
        """The history dataset collection will be written as a `zip` archive to the
        returned short term storage object. Progress tracking this file's creation
        can be tracked with the short_term_storage API.
        """
        return self.service.prepare_collection_download(trans, id)

    @router.post(
        "/api/histories/{history_id}/contents/{type}s",
        summary="Create a new `HDA` or `HDCA` in the given History.",
        response_model_exclude_unset=True,
    )
    @router.post(
        "/api/histories/{history_id}/contents",
        summary="Create a new `HDA` or `HDCA` in the given History.",
        response_model_exclude_unset=True,
        deprecated=True,
    )
    def create(
        self,
        trans: ProvidesHistoryContext = DependsOnTrans,
        history_id: EncodedDatabaseIdField = HistoryIDPathParam,
        type: Optional[HistoryContentType] = Query(
            default=None,
            title="Content Type",
            description="The type of the history element to create.",
            example=HistoryContentType.dataset,
        ),
        serialization_params: SerializationParams = Depends(query_serialization_params),
        payload: CreateHistoryContentPayload = Body(...),
    ) -> Union[AnyHistoryContentItem, List[AnyHistoryContentItem]]:
        """Create a new `HDA` or `HDCA` in the given History."""
        payload.type = type or payload.type
        return self.service.create(trans, history_id, payload, serialization_params)

    @router.put(
        "/api/histories/{history_id}/contents/{dataset_id}/permissions",
        summary="Set permissions of the given history dataset to the given role ids.",
    )
    def update_permissions(
        self,
        trans: ProvidesHistoryContext = DependsOnTrans,
        history_id: EncodedDatabaseIdField = HistoryIDPathParam,
        dataset_id: EncodedDatabaseIdField = HistoryItemIDPathParam,
        # Using a generic Dict here as an attempt on supporting multiple aliases for the permissions params.
        payload: Dict[str, Any] = Body(
            default=...,
            example=UpdateDatasetPermissionsPayload(),
        ),
    ) -> DatasetAssociationRoles:
        """Set permissions of the given history dataset to the given role ids."""
        update_payload = get_update_permission_payload(payload)
        return self.service.update_permissions(trans, dataset_id, update_payload)

    @router.put(
        "/api/histories/{history_id}/contents",
        summary="Batch update specific properties of a set items contained in the given History.",
    )
    def update_batch(
        self,
        trans: ProvidesHistoryContext = DependsOnTrans,
        history_id: EncodedDatabaseIdField = HistoryIDPathParam,
        serialization_params: SerializationParams = Depends(query_serialization_params),
        payload: UpdateHistoryContentsBatchPayload = Body(...),
    ) -> HistoryContentsResult:
        """Batch update specific properties of a set items contained in the given History.

        If you provide an invalid/unknown property key the request will not fail, but no changes
        will be made to the items.
        """
        result = self.service.update_batch(trans, history_id, payload, serialization_params)
        return HistoryContentsResult.parse_obj(result)

    @router.put(
        "/api/histories/{history_id}/contents/bulk",
        summary="Executes an operation on a set of items contained in the given History.",
    )
    def bulk_operation(
        self,
        trans: ProvidesHistoryContext = DependsOnTrans,
        history_id: EncodedDatabaseIdField = HistoryIDPathParam,
        filter_query_params: ValueFilterQueryParams = Depends(get_value_filter_query_params),
        payload: HistoryContentBulkOperationPayload = Body(...),
    ) -> HistoryContentBulkOperationResult:
        """Executes an operation on a set of items contained in the given History.

        The items to be processed can be explicitly set or determined by a dynamic query.
        """
        return self.service.bulk_operation(trans, history_id, filter_query_params, payload)

    @router.put(
        "/api/histories/{history_id}/contents/{id}/validate",
        summary="Validates the metadata associated with a dataset within a History.",
    )
    def validate(
        self,
        trans: ProvidesHistoryContext = DependsOnTrans,
        history_id: EncodedDatabaseIdField = HistoryIDPathParam,
        id: EncodedDatabaseIdField = HistoryItemIDPathParam,
    ) -> dict:  # TODO: define a response?
        """Validates the metadata associated with a dataset within a History."""
        return self.service.validate(trans, history_id, id)

    @router.put(
        "/api/histories/{history_id}/contents/{type}s/{id}",
        summary="Updates the values for the history content item with the given ``ID``.",
        response_model_exclude_unset=True,
    )
    @router.put(
        "/api/histories/{history_id}/contents/{id}",
        summary="Updates the values for the history content item with the given ``ID``.",
        response_model_exclude_unset=True,
        deprecated=True,
    )
    def update(
        self,
        trans: ProvidesHistoryContext = DependsOnTrans,
        history_id: EncodedDatabaseIdField = HistoryIDPathParam,
        id: EncodedDatabaseIdField = HistoryItemIDPathParam,
        type: HistoryContentType = ContentTypeQueryParam,
        serialization_params: SerializationParams = Depends(query_serialization_params),
        payload: UpdateHistoryContentsPayload = Body(...),
    ) -> AnyHistoryContentItem:
        """Updates the values for the history content item with the given ``ID``."""
        return self.service.update(trans, history_id, id, payload.dict(), serialization_params, contents_type=type)

    @router.delete(
        "/api/histories/{history_id}/contents/{type}s/{id}",
        summary="Delete the history content with the given ``ID`` and specified type.",
        responses=CONTENT_DELETE_RESPONSES,
    )
    @router.delete(
        "/api/histories/{history_id}/contents/{id}",
        summary="Delete the history dataset with the given ``ID``.",
        responses=CONTENT_DELETE_RESPONSES,
    )
    def delete(
        self,
        response: Response,
        trans: ProvidesHistoryContext = DependsOnTrans,
        history_id: EncodedDatabaseIdField = HistoryIDPathParam,
        id: EncodedDatabaseIdField = HistoryItemIDPathParam,
        type: HistoryContentType = ContentTypeQueryParam,
        serialization_params: SerializationParams = Depends(query_serialization_params),
        purge: Optional[bool] = Query(
            default=False,
            title="Purge",
            description="Whether to remove from disk the target HDA or child HDAs of the target HDCA.",
            deprecated=True,
        ),
        recursive: Optional[bool] = Query(
            default=False,
            title="Recursive",
            description="When deleting a dataset collection, whether to also delete containing datasets.",
            deprecated=True,
        ),
        stop_job: Optional[bool] = Query(
            default=False,
            title="Stop Job",
            description="Whether to stop the creating job if all outputs of the job have been deleted.",
            deprecated=True,
        ),
        payload: DeleteHistoryContentPayload = Body(None),
    ):
        """
        Delete the history content with the given ``ID`` and specified type (defaults to dataset).

        **Note**: Currently does not stop any active jobs for which this dataset is an output.
        """
        # TODO: should we just use the default payload and deprecate the query params?
        if payload is None:
            payload = DeleteHistoryContentPayload()
        payload.purge = payload.purge or purge is True
        payload.recursive = payload.recursive or recursive is True
        payload.stop_job = payload.stop_job or stop_job is True
        rval = self.service.delete(
            trans,
            id=id,
            serialization_params=serialization_params,
            contents_type=type,
            payload=payload,
        )
        async_result = rval.pop("async_result", None)
        if async_result:
            response.status_code = status.HTTP_202_ACCEPTED
        return rval

    @router.get(
        "/api/histories/{history_id}/contents/archive/{filename}.{format}",
        summary="Build and return a compressed archive of the selected history contents.",
    )
    @router.get(
        "/api/histories/{history_id}/contents/archive/{id}",
        summary="Build and return a compressed archive of the selected history contents.",
    )
    def archive(
        self,
        trans: ProvidesHistoryContext = DependsOnTrans,
        history_id: EncodedDatabaseIdField = HistoryIDPathParam,
        filename: Optional[str] = Query(
            default=None,
            description="The name that the Archive will have (defaults to history name).",
        ),
        format: Optional[str] = Query(
            default="zip",
            description="Output format of the archive.",
            deprecated=True,  # Looks like is not really used?
        ),
        dry_run: Optional[bool] = Query(
            default=True,
            description="Whether to return the archive and file paths only (as JSON) and not an actual archive file.",
        ),
        filter_query_params: FilterQueryParams = Depends(get_filter_query_params),
    ):
        """Build and return a compressed archive of the selected history contents.

        **Note**: this is a volatile endpoint and settings and behavior may change."""
        archive = self.service.archive(trans, history_id, filter_query_params, filename, dry_run)
        if isinstance(archive, HistoryContentsArchiveDryRunResult):
            return archive
        return StreamingResponse(archive.response(), headers=archive.get_headers())

    @router.post("/api/histories/{history_id}/contents_from_store", summary="Create contents from store.")
    def create_from_store(
        self,
        trans: ProvidesHistoryContext = DependsOnTrans,
        history_id: EncodedDatabaseIdField = HistoryIDPathParam,
        serialization_params: SerializationParams = Depends(query_serialization_params),
        create_payload: CreateHistoryContentFromStore = Body(...),
    ) -> List[AnyHistoryContentItem]:
        """
        Create history contents from model store.
        Input can be a tarfile created with build_objects script distributed
        with galaxy-data, from an exported history with files stripped out,
        or hand-crafted JSON dictionary.
        """
        return self.service.create_from_store(trans, history_id, create_payload, serialization_params)

    @router.get(
        "/api/histories/{history_id}/contents/{direction}/{hid}/{limit}",
        summary="Get content items around a particular `HID`.",
    )
    def contents_near(
        self,
        request: Request,
        response: Response,
        trans: ProvidesHistoryContext = DependsOnTrans,
        history_id: EncodedDatabaseIdField = HistoryIDPathParam,
        hid: int = Path(
            ...,
            title="Target HID",
            description="The target `HID` to get content around it.",
        ),
        direction: DirectionOptions = Path(
            ...,
            description="Determines what items are selected before, after or near the target `hid`.",
        ),
        limit: int = Path(
            ...,
            description="The maximum number of content items to return above and below the target `HID`.",
        ),
        since: Optional[datetime] = Query(
            default=None,
            description=(
                "A timestamp in ISO format to check if the history has changed since this particular date/time. "
                "If it hasn't changed, no additional processing will be done and 204 status code will be returned."
            ),
        ),
        serialization_params: SerializationParams = Depends(query_serialization_params),
    ) -> HistoryContentsResult:
        """
        .. warning:: For internal use to support the scroller functionality.

        This endpoint provides random access to a large history without having
        to know exactly how many pages are in the final query. Pick a target HID
        and filters, and the endpoint will get a maximum of `limit` history items "around" the `hid`.

        Additional counts are provided in the HTTP headers.

        The `direction` determines what items are selected:

        a) item counts:

           - total matches-up:   hid < {hid}
           - total matches-down: hid > {hid}
           - total matches:      total matches-up + total matches-down + 1 (+1 for hid == {hid})
           - displayed matches-up:   hid <= {hid} (hid == {hid} is included)
           - displayed matches-down: hid > {hid}
           - displayed matches:      displayed matches-up + displayed matches-down

        b) {limit} history items:

           - if direction == "before": hid <= {hid}
           - if direction == "after":  hid > {hid}
           - if direction == "near":   "near" {hid}, so that
             n. items before <= limit // 2,
             n. items after <= limit // 2 + 1.

        .. note:: This endpoint uses slightly different filter params syntax. Instead of using `q`/`qv` parameters,
            it uses the following syntax for query parameters::

                ?[field]-[operator]=[value]

            Example::

                ?update_time-gt=2015-01-29
        """

        # Needed to parse arbitrary query parameter names for the filters.
        # Since we are directly accessing the request's query_params we also need to exclude the
        # known params that are already parsed by FastAPI or they may be treated as filter params too.
        # This looks a bit hacky...
        exclude_params = {"since"}
        exclude_params.update(SerializationParams.__fields__.keys())
        filter_params = parse_content_filter_params(request.query_params._dict, exclude=exclude_params)

        result = self.service.contents_near(
            trans,
            history_id,
            serialization_params,
            filter_params,
            direction,
            hid,
            limit,
            since,
        )
        if result is None:
            return Response(status_code=status.HTTP_204_NO_CONTENT)
        response.headers.update(result.stats.to_headers())
        return result.contents

    @router.post(
        "/api/histories/{history_id}/contents/datasets/{id}/materialize",
        summary="Materialize a deferred dataset into real, usable dataset.",
    )
    def materialize_dataset(
        self,
        trans: ProvidesHistoryContext = DependsOnTrans,
        history_id: EncodedDatabaseIdField = HistoryIDPathParam,
        id: EncodedDatabaseIdField = HistoryItemIDPathParam,
    ) -> AsyncTaskResultSummary:
        materializae_request = MaterializeDatasetInstanceRequest(
            history_id=history_id,
            source=DatasetSourceType.hda,
            content=id,
        )
        rval = self.service.materialize(trans, materializae_request)
        return rval

<<<<<<< HEAD
    @router.post(
        "/api/histories/{history_id}/materialize",
        summary="Materialize a deferred library or HDA dataset into real, usable dataset in specified history.",
    )
    def materialize_to_history(
        self,
        trans: ProvidesHistoryContext = DependsOnTrans,
        history_id: EncodedDatabaseIdField = HistoryIDPathParam,
        materialize_api_payload: MaterializeDatasetInstanceAPIRequest = Body(...),
    ) -> AsyncTaskResultSummary:
        materializae_request: MaterializeDatasetInstanceRequest = MaterializeDatasetInstanceRequest(
            history_id=history_id, **materialize_api_payload.dict()
=======
    @expose_api_anonymous
    def validate(self, trans, history_id, history_content_id, payload=None, **kwd):
        """
        PUT /api/histories/{history_id}/contents/{id}/validate

        updates the values for the history content item with the given ``id``

        :type   history_id: str
        :param  history_id: encoded id string of the items's History
        :type   id:         str
        :param  id:         the encoded id of the history item to validate

        :rtype:     dict
        :returns:   TODO
        """
        return self.service.validate(trans, history_id, history_content_id)

    @expose_api_anonymous
    def delete(self, trans, history_id, id, purge=False, recursive=False, **kwd):
        """
        DELETE /api/histories/{history_id}/contents/{id}
        DELETE /api/histories/{history_id}/contents/{type}s/{id}

        delete the history content with the given ``id`` and specified type (defaults to dataset)

        .. note:: Currently does not stop any active jobs for which this dataset is an output.

        :type   id:     str
        :param  id:     the encoded id of the history to delete
        :type   recursive:  bool
        :param  recursive:  if True, and deleted an HDCA also delete containing HDAs
        :type   purge:  bool
        :param  purge:  if True, purge the target HDA or child HDAs of the target HDCA
        :type   kwd:    dict
        :param  kwd:    (optional) dictionary structure containing:

            * payload:     a dictionary itself containing:
                * purge:   if True, purge the HDA
                * recursive: if True, see above.

        .. note:: that payload optionally can be placed in the query string of the request.
            This allows clients that strip the request body to still purge the dataset.

        :rtype:     dict
        :returns:   an error object if an error occurred or a dictionary containing:
            * id:         the encoded id of the history,
            * deleted:    if the history content was marked as deleted,
            * purged:     if the history content was purged
        """
        serialization_params = parse_serialization_params(**kwd)
        contents_type = self.__get_contents_type(kwd)
        purge = util.string_as_bool(purge)
        recursive = util.string_as_bool(recursive)
        if kwd.get('payload', None):
            # payload takes priority
            purge = util.string_as_bool(kwd['payload'].get('purge', purge))
            recursive = util.string_as_bool(kwd['payload'].get('recursive', recursive))
        delete_payload = DeleteHistoryContentPayload(purge=purge, recursive=recursive)
        return self.service.delete(trans, id, serialization_params, contents_type, delete_payload)

    @expose_api
    def archive(self, trans, history_id, filename='', format='zip', dry_run=True, **kwd):
        """
        archive( self, trans, history_id, filename='', format='zip', dry_run=True, **kwd )
        * GET /api/histories/{history_id}/contents/archive/{id}
        * GET /api/histories/{history_id}/contents/archive/{filename}.{format}
            build and return a compressed archive of the selected history contents

        :type   filename:  string
        :param  filename:  (optional) archive name (defaults to history name)
        :type   dry_run:   boolean
        :param  dry_run:   (optional) if True, return the archive and file paths only
                           as json and not an archive file

        :returns:   archive file for download

        .. note:: this is a volatile endpoint and settings and behavior may change.
        """
        dry_run = util.string_as_bool(dry_run)
        filter_parameters = FilterQueryParams(**kwd)
        archive = self.service.archive(trans, history_id, filter_parameters, filename, dry_run)
        if not isinstance(archive, HistoryContentsArchiveDryRunResult):
            trans.response.headers.update(archive.get_headers())
            return archive.response()
        return archive

    @expose_api_anonymous
    def contents_near(self, trans, history_id, direction, hid, limit, **kwd):
        """
        Returns the following data:

        a) item counts:

           - total matches-up:   hid < {hid}
           - total matches-down: hid > {hid}
           - total matches:      total matches-up + total matches-down + 1 (+1 for hid == {hid})
           - displayed matches-up:   hid <= {hid} (hid == {hid} is included)
           - displayed matches-down: hid > {hid}
           - displayed matches:      displayed matches-up + displayed matches-down

        b) {limit} history items:

           - if direction == "before": hid <= {hid}
           - if direction == "after":  hid > {hid}
           - if direction == "near":   "near" {hid}, so that
             n. items before <= limit // 2,
             n. items after <= limit // 2 + 1.

        Intended purpose: supports scroller functionality.

        GET /api/histories/{history_id}/contents/{direction:near|before|after}/{hid}/{limit}
        """
        serialization_params = parse_serialization_params(default_view='betawebclient', **kwd)

        since_str = kwd.pop('since', None)
        if since_str:
            since = dateutil.parser.isoparse(since_str)
        else:
            since = None

        filter_params = parse_content_filter_params(kwd)
        hid = int(hid)
        limit = int(limit)

        result = self.service.contents_near(
            trans, history_id, serialization_params, filter_params, direction, hid, limit, since,
>>>>>>> 6db32243
        )
        rval = self.service.materialize(trans, materializae_request)
        return rval<|MERGE_RESOLUTION|>--- conflicted
+++ resolved
@@ -914,7 +914,6 @@
         rval = self.service.materialize(trans, materializae_request)
         return rval
 
-<<<<<<< HEAD
     @router.post(
         "/api/histories/{history_id}/materialize",
         summary="Materialize a deferred library or HDA dataset into real, usable dataset in specified history.",
@@ -927,134 +926,6 @@
     ) -> AsyncTaskResultSummary:
         materializae_request: MaterializeDatasetInstanceRequest = MaterializeDatasetInstanceRequest(
             history_id=history_id, **materialize_api_payload.dict()
-=======
-    @expose_api_anonymous
-    def validate(self, trans, history_id, history_content_id, payload=None, **kwd):
-        """
-        PUT /api/histories/{history_id}/contents/{id}/validate
-
-        updates the values for the history content item with the given ``id``
-
-        :type   history_id: str
-        :param  history_id: encoded id string of the items's History
-        :type   id:         str
-        :param  id:         the encoded id of the history item to validate
-
-        :rtype:     dict
-        :returns:   TODO
-        """
-        return self.service.validate(trans, history_id, history_content_id)
-
-    @expose_api_anonymous
-    def delete(self, trans, history_id, id, purge=False, recursive=False, **kwd):
-        """
-        DELETE /api/histories/{history_id}/contents/{id}
-        DELETE /api/histories/{history_id}/contents/{type}s/{id}
-
-        delete the history content with the given ``id`` and specified type (defaults to dataset)
-
-        .. note:: Currently does not stop any active jobs for which this dataset is an output.
-
-        :type   id:     str
-        :param  id:     the encoded id of the history to delete
-        :type   recursive:  bool
-        :param  recursive:  if True, and deleted an HDCA also delete containing HDAs
-        :type   purge:  bool
-        :param  purge:  if True, purge the target HDA or child HDAs of the target HDCA
-        :type   kwd:    dict
-        :param  kwd:    (optional) dictionary structure containing:
-
-            * payload:     a dictionary itself containing:
-                * purge:   if True, purge the HDA
-                * recursive: if True, see above.
-
-        .. note:: that payload optionally can be placed in the query string of the request.
-            This allows clients that strip the request body to still purge the dataset.
-
-        :rtype:     dict
-        :returns:   an error object if an error occurred or a dictionary containing:
-            * id:         the encoded id of the history,
-            * deleted:    if the history content was marked as deleted,
-            * purged:     if the history content was purged
-        """
-        serialization_params = parse_serialization_params(**kwd)
-        contents_type = self.__get_contents_type(kwd)
-        purge = util.string_as_bool(purge)
-        recursive = util.string_as_bool(recursive)
-        if kwd.get('payload', None):
-            # payload takes priority
-            purge = util.string_as_bool(kwd['payload'].get('purge', purge))
-            recursive = util.string_as_bool(kwd['payload'].get('recursive', recursive))
-        delete_payload = DeleteHistoryContentPayload(purge=purge, recursive=recursive)
-        return self.service.delete(trans, id, serialization_params, contents_type, delete_payload)
-
-    @expose_api
-    def archive(self, trans, history_id, filename='', format='zip', dry_run=True, **kwd):
-        """
-        archive( self, trans, history_id, filename='', format='zip', dry_run=True, **kwd )
-        * GET /api/histories/{history_id}/contents/archive/{id}
-        * GET /api/histories/{history_id}/contents/archive/{filename}.{format}
-            build and return a compressed archive of the selected history contents
-
-        :type   filename:  string
-        :param  filename:  (optional) archive name (defaults to history name)
-        :type   dry_run:   boolean
-        :param  dry_run:   (optional) if True, return the archive and file paths only
-                           as json and not an archive file
-
-        :returns:   archive file for download
-
-        .. note:: this is a volatile endpoint and settings and behavior may change.
-        """
-        dry_run = util.string_as_bool(dry_run)
-        filter_parameters = FilterQueryParams(**kwd)
-        archive = self.service.archive(trans, history_id, filter_parameters, filename, dry_run)
-        if not isinstance(archive, HistoryContentsArchiveDryRunResult):
-            trans.response.headers.update(archive.get_headers())
-            return archive.response()
-        return archive
-
-    @expose_api_anonymous
-    def contents_near(self, trans, history_id, direction, hid, limit, **kwd):
-        """
-        Returns the following data:
-
-        a) item counts:
-
-           - total matches-up:   hid < {hid}
-           - total matches-down: hid > {hid}
-           - total matches:      total matches-up + total matches-down + 1 (+1 for hid == {hid})
-           - displayed matches-up:   hid <= {hid} (hid == {hid} is included)
-           - displayed matches-down: hid > {hid}
-           - displayed matches:      displayed matches-up + displayed matches-down
-
-        b) {limit} history items:
-
-           - if direction == "before": hid <= {hid}
-           - if direction == "after":  hid > {hid}
-           - if direction == "near":   "near" {hid}, so that
-             n. items before <= limit // 2,
-             n. items after <= limit // 2 + 1.
-
-        Intended purpose: supports scroller functionality.
-
-        GET /api/histories/{history_id}/contents/{direction:near|before|after}/{hid}/{limit}
-        """
-        serialization_params = parse_serialization_params(default_view='betawebclient', **kwd)
-
-        since_str = kwd.pop('since', None)
-        if since_str:
-            since = dateutil.parser.isoparse(since_str)
-        else:
-            since = None
-
-        filter_params = parse_content_filter_params(kwd)
-        hid = int(hid)
-        limit = int(limit)
-
-        result = self.service.contents_near(
-            trans, history_id, serialization_params, filter_params, direction, hid, limit, since,
->>>>>>> 6db32243
         )
         rval = self.service.materialize(trans, materializae_request)
         return rval