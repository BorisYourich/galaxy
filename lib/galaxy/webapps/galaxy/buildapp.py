"""
Provides factory methods to assemble the Galaxy web application
"""
import atexit
import logging
import sys
import threading
import traceback
from urllib.parse import urljoin

from paste import httpexceptions
from tuswsgi import TusMiddleware

import galaxy.app
import galaxy.datatypes.registry
import galaxy.model
import galaxy.model.mapping
import galaxy.web.framework
import galaxy.webapps.base.webapp
from galaxy import util
from galaxy.security.validate_user_input import VALID_PUBLICNAME_RE
from galaxy.util import asbool
from galaxy.util.properties import load_app_properties
from galaxy.web.framework.middleware.batch import BatchMiddleware
from galaxy.web.framework.middleware.error import ErrorMiddleware
from galaxy.web.framework.middleware.request_id import RequestIDMiddleware
from galaxy.web.framework.middleware.xforwardedhost import XForwardedHostMiddleware
from galaxy.webapps.util import wrap_if_allowed

log = logging.getLogger(__name__)


class GalaxyWebApplication(galaxy.webapps.base.webapp.WebApplication):
    injection_aware = True


def app_factory(*args, **kwargs):
    """
    Return a wsgi application serving the root object
    """
    return app_pair(*args, **kwargs)[0]


def app_pair(global_conf, load_app_kwds=None, wsgi_preflight=True, **kwargs):
    """
    Return a wsgi application serving the root object and the Galaxy application.

    When creating an app for asgi, set wsgi_preflight to False to allow FastAPI
    middleware to handle CORS options, etc..
    """
    load_app_kwds = load_app_kwds or {}
    kwargs = load_app_properties(kwds=kwargs, **load_app_kwds)
    # Create the Galaxy application unless passed in
    if "app" in kwargs:
        app = kwargs.pop("app")
        galaxy.app.app = app
    else:
        try:
            app = galaxy.app.UniverseApplication(global_conf=global_conf, **kwargs)
            galaxy.app.app = app
        except Exception:
            traceback.print_exc()
            sys.exit(1)

    if kwargs.get("register_shutdown_at_exit", True):
        # Call app's shutdown method when the interpeter exits, this cleanly stops
        # the various Galaxy application daemon threads
        app.application_stack.register_postfork_function(atexit.register, app.shutdown)
    # Create the universe WSGI application
    webapp = GalaxyWebApplication(app, session_cookie="galaxysession", name="galaxy")

    # STANDARD CONTROLLER ROUTES
    webapp.add_ui_controllers("galaxy.webapps.galaxy.controllers", app)
    # Force /history to go to view of current
    webapp.add_route("/history", controller="history", action="view")
    webapp.add_route("/history/view/{id}", controller="history", action="view")

    # Force /activate to go to the controller
    webapp.add_route("/activate", controller="user", action="activate")

    # Authentication endpoints.
    webapp.add_route("/authnz/", controller="authnz", action="index", provider=None)
    webapp.add_route("/authnz/{provider}/login", controller="authnz", action="login", provider=None)
    webapp.add_route("/authnz/{provider}/callback", controller="authnz", action="callback", provider=None)
    webapp.add_route(
        "/authnz/{provider}/disconnect/{email}", controller="authnz", action="disconnect", provider=None, email=None
    )
    webapp.add_route("/authnz/{provider}/logout", controller="authnz", action="logout", provider=None)
    webapp.add_route("/authnz/{provider}/create_user", controller="authnz", action="create_user")
    # Returns the provider specific logout url for currently logged in provider
    webapp.add_route("/authnz/logout", controller="authnz", action="get_logout_url")
    webapp.add_route("/authnz/get_cilogon_idps", controller="authnz", action="get_cilogon_idps")

    # These two routes handle our simple needs at the moment
    webapp.add_route(
        "/async/{tool_id}/{data_id}/{data_secret}",
        controller="async",
        action="index",
        tool_id=None,
        data_id=None,
        data_secret=None,
    )
    webapp.add_route("/{controller}/{action}", action="index")
    webapp.add_route("/{action}", controller="root", action="index")

    # allow for subdirectories in extra_files_path
    webapp.add_route(
        "/datasets/{dataset_id}/display/{filename:.+?}",
        controller="dataset",
        action="display",
        dataset_id=None,
        filename=None,
    )
    webapp.add_route(
        "/datasets/{dataset_id}/{action}/{filename}",
        controller="dataset",
        action="index",
        dataset_id=None,
        filename=None,
    )
    webapp.add_route(
        "/display_application/{dataset_id}/{app_name}/{link_name}/{user_id}/{app_action}/{action_param}/{action_param_extra:.+?}",
        controller="dataset",
        action="display_application",
        dataset_id=None,
        user_id=None,
        app_name=None,
        link_name=None,
        app_action=None,
        action_param=None,
        action_param_extra=None,
    )

    USERNAME_REQS = {"username": VALID_PUBLICNAME_RE.pattern.strip("^$")}
    webapp.add_route(
        "/u/{username}/d/{slug}/{filename}",
        controller="dataset",
        action="display_by_username_and_slug",
        filename=None,
        requirements=USERNAME_REQS,
    )
    webapp.add_route(
        "/u/{username}/p/{slug}", controller="page", action="display_by_username_and_slug", requirements=USERNAME_REQS
    )
    webapp.add_route(
        "/u/{username}/h/{slug}",
        controller="history",
        action="display_by_username_and_slug",
        requirements=USERNAME_REQS,
    )
    webapp.add_route(
        "/u/{username}/w/{slug}",
        controller="workflow",
        action="display_by_username_and_slug",
        requirements=USERNAME_REQS,
    )
    webapp.add_route(
        "/u/{username}/w/{slug}/{format}",
        controller="workflow",
        action="display_by_username_and_slug",
        requirements=USERNAME_REQS,
    )
    webapp.add_route(
        "/u/{username}/v/{slug}",
        controller="visualization",
        action="display_by_username_and_slug",
        requirements=USERNAME_REQS,
    )

    # TODO: Refactor above routes into external method to allow testing in
    # isolation as well.
    populate_api_routes(webapp, app)
    if wsgi_preflight:
        # API OPTIONS RESPONSE
        webapp.mapper.connect(
            "options",
            "/api/{path_info:.*?}",
            controller="authenticate",
            action="options",
            conditions={"method": ["OPTIONS"]},
        )

    # CLIENTSIDE ROUTES
    # The following are routes that are handled completely on the clientside.
    # The following routes don't bootstrap any information, simply provide the
    # base analysis interface at which point the application takes over.

    webapp.add_client_route("/admin/data_tables", "admin")
    webapp.add_client_route("/admin/data_types", "admin")
    webapp.add_client_route("/admin/jobs", "admin")
    webapp.add_client_route("/admin/invocations", "admin")
    webapp.add_client_route("/admin/toolbox_dependencies", "admin")
    webapp.add_client_route("/admin/data_manager{path_info:.*}", "admin")
    webapp.add_client_route("/admin/error_stack", "admin")
    webapp.add_client_route("/admin/users", "admin")
    webapp.add_client_route("/admin/users/create", "admin")
    webapp.add_client_route("/admin/display_applications", "admin")
    webapp.add_client_route("/admin/reset_metadata", "admin")
    webapp.add_client_route("/admin/roles", "admin")
    webapp.add_client_route("/admin/forms", "admin")
    webapp.add_client_route("/admin/groups", "admin")
    webapp.add_client_route("/admin/repositories", "admin")
    webapp.add_client_route("/admin/sanitize_allow", "admin")
    webapp.add_client_route("/admin/tool_versions", "admin")
    webapp.add_client_route("/admin/toolshed", "admin")
    webapp.add_client_route("/admin/quotas", "admin")
    webapp.add_client_route("/admin/form/{form_id}", "admin")
    webapp.add_client_route("/admin/api_keys", "admin")
    webapp.add_client_route("/login/confirm")
    webapp.add_client_route("/tools/view")
    webapp.add_client_route("/tools/json")
    webapp.add_client_route("/tours")
    webapp.add_client_route("/tours/{tour_id}")
    webapp.add_client_route("/user")
    webapp.add_client_route("/user/{form_id}")
    webapp.add_client_route("/welcome/new")
    webapp.add_client_route("/visualizations")
    webapp.add_client_route("/visualizations/edit")
    webapp.add_client_route("/visualizations/sharing")
    webapp.add_client_route("/visualizations/list_published")
    webapp.add_client_route("/visualizations/list")
    webapp.add_client_route("/pages/list")
    webapp.add_client_route("/pages/list_published")
    webapp.add_client_route("/pages/create")
    webapp.add_client_route("/pages/edit")
    webapp.add_client_route("/pages/sharing")
    webapp.add_client_route("/histories/citations")
    webapp.add_client_route("/histories/list")
    webapp.add_client_route("/histories/import")
    webapp.add_client_route("/histories/{history_id}/export")
    webapp.add_client_route("/histories/list_published")
    webapp.add_client_route("/histories/list_shared")
    webapp.add_client_route("/histories/rename")
    webapp.add_client_route("/histories/sharing")
    webapp.add_client_route("/histories/permissions")
    webapp.add_client_route("/histories/view")
    webapp.add_client_route("/histories/show_structure")
    webapp.add_client_route("/datasets/list")
    webapp.add_client_route("/datasets/edit")
    webapp.add_client_route("/collection/edit/{collection_id}")
    webapp.add_client_route("/datasets/error")
    webapp.add_client_route("/jobs/{job_id}/view")
    webapp.add_client_route("/datasets/{dataset_id}/details")
    webapp.add_client_route("/datasets/{dataset_id}/show_params")
    webapp.add_client_route("/workflows/list")
    webapp.add_client_route("/workflows/list_published")
    webapp.add_client_route("/workflows/create")
    webapp.add_client_route("/workflows/run")
    webapp.add_client_route("/workflows/import")
    webapp.add_client_route("/workflows/trs_import")
    webapp.add_client_route("/workflows/trs_search")
    webapp.add_client_route("/workflows/invocations")
    webapp.add_client_route("/workflows/invocations/report")
    # webapp.add_client_route('/workflows/invocations/view_bco')
    webapp.add_client_route("/custom_builds")
    webapp.add_client_route("/interactivetool_entry_points/list")
    webapp.add_client_route("/libraries{path:.*?}")

    # ==== Done
    # Indicate that all configuration settings have been provided
    webapp.finalize_config()

    # Wrap the webapp in some useful middleware
    if kwargs.get("middleware", True):
        webapp = wrap_in_middleware(webapp, global_conf, app.application_stack, **kwargs)
    if asbool(kwargs.get("static_enabled", True)):
        webapp = wrap_if_allowed(
            webapp,
            app.application_stack,
            wrap_in_static,
            args=(global_conf,),
            kwargs=dict(plugin_frameworks=[app.visualizations_registry], **kwargs),
        )
    app.application_stack.register_postfork_function(postfork_setup)

    for th in threading.enumerate():
        if th.is_alive():
            log.debug("Prior to webapp return, Galaxy thread %s is alive.", th)
    # Return
    return webapp, app


def uwsgi_app():
    return galaxy.webapps.base.webapp.build_native_uwsgi_app(app_factory, "galaxy")


# For backwards compatibility
uwsgi_app_factory = uwsgi_app


def postfork_setup():
    from galaxy.app import app

    app.application_stack.log_startup()


def populate_api_routes(webapp, app):
    webapp.add_api_controllers("galaxy.webapps.galaxy.api", app)

    valid_history_contents_types = [
        "dataset",
        "dataset_collection",
    ]

    # Accesss HDA details via histories/{history_id}/contents/datasets/{hda_id}
    # and HDCA details via histories/{history_id}/contents/dataset_collections/{hdca_id}
    webapp.mapper.resource(
        "content_typed",
        "{type:%s}s" % "|".join(valid_history_contents_types),
        name_prefix="history_",
        controller="history_contents",
        path_prefix="/api/histories/{history_id}/contents",
        parent_resources=dict(member_name="history", collection_name="histories"),
    )
    # Legacy access to HDA details via histories/{history_id}/contents/{hda_id}
    webapp.mapper.resource(
        "content",
        "contents",
        controller="history_contents",
        name_prefix="history_",
        path_prefix="/api/histories/{history_id}",
        parent_resources=dict(member_name="history", collection_name="histories"),
    )
    webapp.mapper.connect(
        "history_contents_batch_update",
        "/api/histories/{history_id}/contents",
        controller="history_contents",
        action="update_batch",
        conditions=dict(method=["PUT"]),
    )
    webapp.mapper.connect(
        "history_contents_display",
        "/api/histories/{history_id}/contents/{history_content_id}/display",
        controller="datasets",
        action="display",
        conditions=dict(method=["GET"]),
    )
    webapp.mapper.connect(
        "history_contents_update_permissions",
        "/api/histories/{history_id}/contents/{history_content_id}/permissions",
        controller="history_contents",
        action="update_permissions",
        conditions=dict(method=["PUT"]),
    )
    webapp.mapper.connect(
        "history_contents_validate",
        "/api/histories/{history_id}/contents/{history_content_id}/validate",
        controller="history_contents",
        action="validate",
        conditions=dict(method=["PUT"]),
    )
    webapp.mapper.connect(
        "history_contents_extra_files",
        "/api/histories/{history_id}/contents/{history_content_id}/extra_files",
        controller="datasets",
        action="extra_files",
        conditions=dict(method=["GET"]),
    )
    webapp.mapper.connect(
        "history_content_as_text",
        "/api/datasets/{dataset_id}/get_content_as_text",
        controller="datasets",
        action="get_content_as_text",
        conditions=dict(method=["GET"]),
    )
    webapp.mapper.connect(
        "dataset_storage",
        "/api/datasets/{dataset_id}/storage",
        controller="datasets",
        action="show_storage",
        conditions=dict(method=["GET"]),
    )
    webapp.mapper.connect(
        "dataset_inheritance_chain",
        "/api/datasets/{dataset_id}/inheritance_chain",
        controller="datasets",
        action="show_inheritance_chain",
        conditions=dict(method=["GET"]),
    )
    webapp.mapper.connect(
        "history_contents_metadata_file",
        "/api/histories/{history_id}/contents/{history_content_id}/metadata_file",
        controller="datasets",
        action="get_metadata_file",
        conditions=dict(method=["GET"]),
    )
    webapp.mapper.connect(
        "/api/histories/{history_id}/contents/{direction:near|before|after}/{hid}/{limit}",
        action="contents_near",
        controller="history_contents",
        conditions=dict(method=["GET"]),
    )
    webapp.mapper.resource(
        "user",
        "users",
        controller="group_users",
        name_prefix="group_",
        path_prefix="/api/groups/{group_id}",
        parent_resources=dict(member_name="group", collection_name="groups"),
    )
    webapp.mapper.resource(
        "role",
        "roles",
        controller="group_roles",
        name_prefix="group_",
        path_prefix="/api/groups/{group_id}",
        parent_resources=dict(member_name="group", collection_name="groups"),
    )
    _add_item_tags_controller(
        webapp, name_prefix="history_content_", path_prefix="/api/histories/{history_id}/contents/{history_content_id}"
    )
    webapp.mapper.connect(
        "/api/histories/published", action="published", controller="histories", conditions=dict(method=["GET"])
    )
    webapp.mapper.connect("/api/histories/shared_with_me", action="shared_with_me", controller="histories")

    webapp.mapper.connect(
        "cloud_storage", "/api/cloud/storage/", controller="cloud", action="index", conditions=dict(method=["GET"])
    )
    webapp.mapper.connect(
        "cloud_storage_get",
        "/api/cloud/storage/get",
        controller="cloud",
        action="get",
        conditions=dict(method=["POST"]),
    )
    webapp.mapper.connect(
        "cloud_storage_send",
        "/api/cloud/storage/send",
        controller="cloud",
        action="send",
        conditions=dict(method=["POST"]),
    )

    _add_item_tags_controller(webapp, name_prefix="history_", path_prefix="/api/histories/{history_id}")
    _add_item_tags_controller(webapp, name_prefix="workflow_", path_prefix="/api/workflows/{workflow_id}")
    _add_item_annotation_controller(
        webapp, name_prefix="history_content_", path_prefix="/api/histories/{history_id}/contents/{history_content_id}"
    )
    _add_item_annotation_controller(webapp, name_prefix="history_", path_prefix="/api/histories/{history_id}")
    _add_item_annotation_controller(webapp, name_prefix="workflow_", path_prefix="/api/workflows/{workflow_id}")
    _add_item_provenance_controller(
        webapp, name_prefix="history_content_", path_prefix="/api/histories/{history_id}/contents/{history_content_id}"
    )

    webapp.mapper.resource("dataset", "datasets", path_prefix="/api")
    webapp.mapper.resource("tool_data", "tool_data", path_prefix="/api")
    webapp.mapper.connect(
        "/api/tool_data/{id:.+?}/fields/{value:.+?}/files/{path:.+?}",
        action="download_field_file",
        controller="tool_data",
    )
    webapp.mapper.connect("/api/tool_data/{id:.+?}/fields/{value:.+?}", action="show_field", controller="tool_data")
    webapp.mapper.connect("/api/tool_data/{id:.+?}/reload", action="reload", controller="tool_data")

    webapp.mapper.resource("dataset_collection", "dataset_collections", path_prefix="/api")
    webapp.mapper.connect(
        "contents_dataset_collection",
        "/api/dataset_collections/{hdca_id}/contents/{parent_id}",
        controller="dataset_collections",
        action="contents",
    )

    webapp.mapper.resource("form", "forms", path_prefix="/api")
    webapp.mapper.resource("role", "roles", path_prefix="/api")
    webapp.mapper.resource("upload", "uploads", path_prefix="/api")
    webapp.mapper.connect(
        "/api/upload/resumable_upload/{session_id}",
        controller="uploads",
        action="hooks",
        conditions=dict(method=["PATCH"]),
    )
    webapp.mapper.connect("/api/upload/resumable_upload", controller="uploads", action="hooks")
    webapp.mapper.connect("/api/upload/hooks", controller="uploads", action="hooks", conditions=dict(method=["POST"]))
    webapp.mapper.connect("/api/ftp_files", controller="remote_files")
    webapp.mapper.connect(
        "/api/remote_files", action="index", controller="remote_files", conditions=dict(method=["GET"])
    )
    webapp.mapper.connect(
        "/api/remote_files/plugins", action="plugins", controller="remote_files", conditions=dict(method=["GET"])
    )
    webapp.mapper.resource("group", "groups", path_prefix="/api")
    webapp.mapper.resource_with_deleted("quota", "quotas", path_prefix="/api")

    webapp.mapper.connect("/api/cloud/authz/", action="index", controller="cloudauthz", conditions=dict(method=["GET"]))
    webapp.mapper.connect(
        "/api/cloud/authz/", action="create", controller="cloudauthz", conditions=dict(method=["POST"])
    )

    webapp.mapper.connect(
        "delete_cloudauthz_item",
        "/api/cloud/authz/{encoded_authz_id}",
        action="delete",
        controller="cloudauthz",
        conditions=dict(method=["DELETE"]),
    )

    webapp.mapper.connect(
        "upload_cloudauthz_item",
        "/api/cloud/authz/{encoded_authz_id}",
        action="update",
        controller="cloudauthz",
        conditions=dict(method=["PUT"]),
    )

    webapp.mapper.connect(
        "get_custom_builds_metadata",
        "/api/histories/{id}/custom_builds_metadata",
        controller="histories",
        action="get_custom_builds_metadata",
        conditions=dict(method=["GET"]),
    )

    # =======================
    # ====== TOOLS API ======
    # =======================

    webapp.mapper.connect("/api/tools/fetch", action="fetch", controller="tools", conditions=dict(method=["POST"]))
    webapp.mapper.connect("/api/tools/all_requirements", action="all_requirements", controller="tools")
    webapp.mapper.connect("/api/tools/error_stack", action="error_stack", controller="tools")
    webapp.mapper.connect("/api/tools/{id:.+?}/build", action="build", controller="tools")
    webapp.mapper.connect("/api/tools/{id:.+?}/reload", action="reload", controller="tools")
    webapp.mapper.connect("/api/tools/tests_summary", action="tests_summary", controller="tools")
    webapp.mapper.connect("/api/tools/{id:.+?}/test_data_path", action="test_data_path", controller="tools")
    webapp.mapper.connect("/api/tools/{id:.+?}/test_data_download", action="test_data_download", controller="tools")
    webapp.mapper.connect("/api/tools/{id:.+?}/test_data", action="test_data", controller="tools")
    webapp.mapper.connect("/api/tools/{id:.+?}/diagnostics", action="diagnostics", controller="tools")
    webapp.mapper.connect("/api/tools/{id:.+?}/citations", action="citations", controller="tools")
    webapp.mapper.connect(
        "/api/tools/{tool_id:.+?}/convert", action="conversion", controller="tools", conditions=dict(method=["POST"])
    )
    webapp.mapper.connect("/api/tools/{id:.+?}/xrefs", action="xrefs", controller="tools")
    webapp.mapper.connect("/api/tools/{id:.+?}/download", action="download", controller="tools")
    webapp.mapper.connect("/api/tools/{id:.+?}/raw_tool_source", action="raw_tool_source", controller="tools")
    webapp.mapper.connect("/api/tools/{id:.+?}/requirements", action="requirements", controller="tools")
    webapp.mapper.connect(
        "/api/tools/{id:.+?}/install_dependencies",
        action="install_dependencies",
        controller="tools",
        conditions=dict(method=["POST"]),
    )
    webapp.mapper.connect(
        "/api/tools/{id:.+?}/dependencies",
        action="install_dependencies",
        controller="tools",
        conditions=dict(method=["POST"]),
    )
    webapp.mapper.connect(
        "/api/tools/{id:.+?}/dependencies",
        action="uninstall_dependencies",
        controller="tools",
        conditions=dict(method=["DELETE"]),
    )
    webapp.mapper.connect(
        "/api/tools/{id:.+?}/build_dependency_cache",
        action="build_dependency_cache",
        controller="tools",
        conditions=dict(method=["POST"]),
    )
    webapp.mapper.connect("/api/tools/{id:.+?}", action="show", controller="tools")
    webapp.mapper.resource("tool", "tools", path_prefix="/api")
    webapp.mapper.resource("dynamic_tools", "dynamic_tools", path_prefix="/api")

    webapp.mapper.connect(
        "/api/sanitize_allow", action="index", controller="sanitize_allow", conditions=dict(method=["GET"])
    )
    webapp.mapper.connect(
        "/api/sanitize_allow", action="create", controller="sanitize_allow", conditions=dict(method=["PUT"])
    )
    webapp.mapper.connect(
        "/api/sanitize_allow", action="delete", controller="sanitize_allow", conditions=dict(method=["DELETE"])
    )

    webapp.mapper.connect("/api/entry_points", action="index", controller="tool_entry_points")
    webapp.mapper.connect(
        "/api/entry_points/{id:.+?}/access", action="access_entry_point", controller="tool_entry_points"
    )
    webapp.mapper.connect(
        "/api/entry_points/{id:.+?}",
        action="stop_entry_point",
        controller="tool_entry_points",
        conditions={"method": ["DELETE"]},
    )

    webapp.mapper.connect(
        "/api/dependency_resolvers/clean",
        action="clean",
        controller="tool_dependencies",
        conditions=dict(method=["POST"]),
    )
    webapp.mapper.connect(
        "/api/dependency_resolvers/dependency",
        action="manager_dependency",
        controller="tool_dependencies",
        conditions=dict(method=["GET"]),
    )
    webapp.mapper.connect(
        "/api/dependency_resolvers/dependency",
        action="install_dependency",
        controller="tool_dependencies",
        conditions=dict(method=["POST"]),
    )
    webapp.mapper.connect(
        "/api/dependency_resolvers/requirements", action="manager_requirements", controller="tool_dependencies"
    )
    webapp.mapper.connect(
        "/api/dependency_resolvers/unused_paths",
        action="unused_dependency_paths",
        controller="tool_dependencies",
        conditions=dict(method=["GET"]),
    )
    webapp.mapper.connect(
        "/api/dependency_resolvers/unused_paths",
        action="delete_unused_dependency_paths",
        controller="tool_dependencies",
        conditions=dict(method=["PUT"]),
    )
    webapp.mapper.connect(
        "/api/dependency_resolvers/toolbox",
        controller="tool_dependencies",
        action="summarize_toolbox",
        conditions=dict(method=["GET"]),
    )
    webapp.mapper.connect(
        "/api/dependency_resolvers/toolbox/install",
        controller="tool_dependencies",
        action="toolbox_install",
        conditions=dict(method=["POST"]),
    )
    webapp.mapper.connect(
        "/api/dependency_resolvers/toolbox/uninstall",
        controller="tool_dependencies",
        action="toolbox_uninstall",
        conditions=dict(method=["POST"]),
    )
    webapp.mapper.connect(
        "/api/dependency_resolvers/{index}/clean",
        action="clean",
        controller="tool_dependencies",
        conditions=dict(method=["POST"]),
    )
    webapp.mapper.connect(
        "/api/dependency_resolvers/{index}/dependency",
        action="resolver_dependency",
        controller="tool_dependencies",
        conditions=dict(method=["GET"]),
    )
    webapp.mapper.connect(
        "/api/dependency_resolvers/{index}/dependency",
        action="install_dependency",
        controller="tool_dependencies",
        conditions=dict(method=["POST"]),
    )
    webapp.mapper.connect(
        "/api/dependency_resolvers/{index}/requirements", action="resolver_requirements", controller="tool_dependencies"
    )
    webapp.mapper.resource(
        "dependency_resolver", "dependency_resolvers", controller="tool_dependencies", path_prefix="api"
    )
    webapp.mapper.connect(
        "/api/container_resolvers", action="index", controller="container_resolution", conditions=dict(method=["GET"])
    )
    webapp.mapper.connect(
        "/api/container_resolvers/resolve",
        action="resolve",
        controller="container_resolution",
        conditions=dict(method=["GET"]),
    )
    webapp.mapper.connect(
        "/api/container_resolvers/toolbox",
        action="resolve_toolbox",
        controller="container_resolution",
        conditions=dict(method=["GET"]),
    )
    webapp.mapper.connect(
        "/api/container_resolvers/resolve/install",
        action="resolve_with_install",
        controller="container_resolution",
        conditions=dict(method=["POST"]),
    )
    webapp.mapper.connect(
        "/api/container_resolvers/toolbox/install",
        action="resolve_toolbox_with_install",
        controller="container_resolution",
        conditions=dict(method=["POST"]),
    )
    webapp.mapper.connect(
        "/api/container_resolvers/{index}",
        action="show",
        controller="container_resolution",
        conditions=dict(method=["GET"]),
    )
    webapp.mapper.connect(
        "/api/container_resolvers/{index}/resolve",
        action="resolve",
        controller="container_resolution",
        conditions=dict(method=["GET"]),
    )
    webapp.mapper.connect(
        "/api/container_resolvers/{index}/toolbox",
        action="resolve_toolbox",
        controller="container_resolution",
        conditions=dict(method=["GET"]),
    )
    webapp.mapper.connect(
        "/api/container_resolvers/{index}/resolve/install",
        action="resolve_with_install",
        controller="container_resolution",
        conditions=dict(method=["POST"]),
    )
    webapp.mapper.connect(
        "/api/container_resolvers/{index}/toolbox/install",
        action="resolve_toolbox_with_install",
        controller="container_resolution",
        conditions=dict(method=["POST"]),
    )
    webapp.mapper.connect(
        "/api/workflows/get_tool_predictions",
        action="get_tool_predictions",
        controller="workflows",
        conditions=dict(method=["POST"]),
    )

    webapp.mapper.resource_with_deleted("user", "users", path_prefix="/api")
    webapp.mapper.resource("genome", "genomes", path_prefix="/api")
    webapp.mapper.connect("/api/genomes/{id}/indexes", controller="genomes", action="indexes")
    webapp.mapper.connect("/api/genomes/{id}/sequences", controller="genomes", action="sequences")
    webapp.mapper.resource("visualization", "visualizations", path_prefix="/api")
    webapp.mapper.connect(
        "/api/visualizations/{id}/sharing",
        action="sharing",
        controller="visualizations",
        conditions=dict(method=["GET"]),
    )
    webapp.mapper.connect(
        "/api/visualizations/{id}/enable_link_access",
        action="enable_link_access",
        controller="visualizations",
        conditions=dict(method=["PUT"]),
    )
    webapp.mapper.connect(
        "/api/visualizations/{id}/disable_link_access",
        action="disable_link_access",
        controller="visualizations",
        conditions=dict(method=["PUT"]),
    )
    webapp.mapper.connect(
        "/api/visualizations/{id}/publish",
        action="publish",
        controller="visualizations",
        conditions=dict(method=["PUT"]),
    )
    webapp.mapper.connect(
        "/api/visualizations/{id}/unpublish",
        action="unpublish",
        controller="visualizations",
        conditions=dict(method=["PUT"]),
    )
    webapp.mapper.connect(
        "/api/visualizations/{id}/share_with_users",
        action="share_with_users",
        controller="visualizations",
        conditions=dict(method=["PUT"]),
    )
    webapp.mapper.connect(
        "/api/visualizations/{id}/slug", action="set_slug", controller="visualizations", conditions=dict(method=["PUT"])
    )
    webapp.mapper.resource("plugins", "plugins", path_prefix="/api")
    webapp.mapper.connect("/api/workflows/build_module", action="build_module", controller="workflows")
    webapp.mapper.connect(
        "/api/workflows/menu", action="get_workflow_menu", controller="workflows", conditions=dict(method=["GET"])
    )
    webapp.mapper.connect(
        "/api/workflows/menu", action="set_workflow_menu", controller="workflows", conditions=dict(method=["PUT"])
    )
    webapp.mapper.connect(
        "/api/workflows/{id}/refactor", action="refactor", controller="workflows", conditions=dict(method=["PUT"])
    )
    webapp.mapper.resource("workflow", "workflows", path_prefix="/api")
    webapp.mapper.connect("/api/licenses", controller="licenses", action="index", conditions=dict(method="GET"))
    webapp.mapper.connect("/api/licenses/{id}", controller="licenses", action="get", conditions=dict(method="GET"))
    webapp.mapper.resource_with_deleted("history", "histories", path_prefix="/api")
    webapp.mapper.connect("/api/histories/{history_id}/citations", action="citations", controller="histories")
    webapp.mapper.connect(
        "/api/histories/{id}/sharing", action="sharing", controller="histories", conditions=dict(method=["GET"])
    )
    webapp.mapper.connect(
        "/api/histories/{id}/enable_link_access",
        action="enable_link_access",
        controller="histories",
        conditions=dict(method=["PUT"]),
    )
    webapp.mapper.connect(
        "/api/histories/{id}/disable_link_access",
        action="disable_link_access",
        controller="histories",
        conditions=dict(method=["PUT"]),
    )
    webapp.mapper.connect(
        "/api/histories/{id}/publish", action="publish", controller="histories", conditions=dict(method=["PUT"])
    )
    webapp.mapper.connect(
        "/api/histories/{id}/unpublish", action="unpublish", controller="histories", conditions=dict(method=["PUT"])
    )
    webapp.mapper.connect(
        "/api/histories/{id}/share_with_users",
        action="share_with_users",
        controller="histories",
        conditions=dict(method=["PUT"]),
    )
    webapp.mapper.connect(
        "/api/histories/{id}/slug", action="set_slug", controller="histories", conditions=dict(method=["PUT"])
    )
    webapp.mapper.connect(
        "dynamic_tool_confs",
        "/api/configuration/dynamic_tool_confs",
        controller="configuration",
        action="dynamic_tool_confs",
    )
    webapp.mapper.connect(
        "tool_lineages", "/api/configuration/tool_lineages", controller="configuration", action="tool_lineages"
    )
    webapp.mapper.connect(
        "/api/configuration/toolbox",
        controller="configuration",
        action="reload_toolbox",
        conditions=dict(method=["PUT"]),
    )
    webapp.mapper.resource("configuration", "configuration", path_prefix="/api")
    webapp.mapper.connect(
        "configuration_version",
        "/api/version",
        controller="configuration",
        action="version",
        conditions=dict(method=["GET"]),
    )
    webapp.mapper.connect(
        "api_whoami", "/api/whoami", controller="configuration", action="whoami", conditions=dict(method=["GET"])
    )
    webapp.mapper.connect(
        "api_decode",
        "/api/configuration/decode/{encoded_id}",
        controller="configuration",
        action="decode_id",
        conditions=dict(method=["GET"]),
    )
    webapp.mapper.resource(
        "datatype",
        "datatypes",
        path_prefix="/api",
        collection={
            "sniffers": "GET",
            "mapping": "GET",
            "converters": "GET",
            "edam_data": "GET",
            "edam_formats": "GET",
            "types_and_mapping": "GET",
        },
        parent_resources=dict(member_name="datatype", collection_name="datatypes"),
    )
    webapp.mapper.resource("search", "search", path_prefix="/api")
    webapp.mapper.connect("/api/pages/{id}.pdf", action="show_pdf", controller="pages", conditions=dict(method=["GET"]))
    webapp.mapper.resource("page", "pages", path_prefix="/api")
    webapp.mapper.connect(
        "/api/pages/{id}/sharing", action="sharing", controller="pages", conditions=dict(method=["GET"])
    )
    webapp.mapper.connect(
        "/api/pages/{id}/enable_link_access",
        action="enable_link_access",
        controller="pages",
        conditions=dict(method=["PUT"]),
    )
    webapp.mapper.connect(
        "/api/pages/{id}/disable_link_access",
        action="disable_link_access",
        controller="pages",
        conditions=dict(method=["PUT"]),
    )
    webapp.mapper.connect(
        "/api/pages/{id}/publish", action="publish", controller="pages", conditions=dict(method=["PUT"])
    )
    webapp.mapper.connect(
        "/api/pages/{id}/unpublish", action="unpublish", controller="pages", conditions=dict(method=["PUT"])
    )
    webapp.mapper.connect(
        "/api/pages/{id}/share_with_users",
        action="share_with_users",
        controller="pages",
        conditions=dict(method=["PUT"]),
    )
    webapp.mapper.connect(
        "/api/pages/{id}/slug", action="set_slug", controller="pages", conditions=dict(method=["PUT"])
    )
    webapp.mapper.resource(
        "revision",
        "revisions",
        path_prefix="/api/pages/{page_id}",
        controller="page_revisions",
        parent_resources=dict(member_name="page", collection_name="pages"),
    )

    webapp.mapper.connect(
        "history_exports",
        "/api/histories/{id}/exports",
        controller="histories",
        action="index_exports",
        conditions=dict(method=["GET"]),
    )
    webapp.mapper.connect(
        "history_archive_export",
        "/api/histories/{id}/exports",
        controller="histories",
        action="archive_export",
        conditions=dict(method=["PUT"]),
    )
    webapp.mapper.connect(
        "history_archive_download",
        "/api/histories/{id}/exports/{jeha_id}",
        controller="histories",
        action="archive_download",
        conditions=dict(method=["GET"]),
    )

    webapp.mapper.connect(
        "/api/histories/{history_id}/contents/archive", controller="history_contents", action="archive"
    )
    webapp.mapper.connect(
        "/api/histories/{history_id}/contents/archive/{filename}{.format}",
        controller="history_contents",
        action="archive",
    )
    webapp.mapper.connect(
        "/api/histories/{history_id}/contents/dataset_collections/{id}/download",
        controller="history_contents",
        action="download_dataset_collection",
        conditions=dict(method=["GET"]),
    )
    webapp.mapper.connect(
        "/api/dataset_collections/{id}/download",
        controller="history_contents",
        action="download_dataset_collection",
        conditions=dict(method=["GET"]),
    )

    webapp.mapper.connect(
        "/api/dataset_collections/{id}/copy",
        controller="dataset_collections",
        action="update",
        conditions=dict(method=["POST"]),
    )

    webapp.mapper.connect(
        "/api/dataset_collections/{id}/attributes",
        controller="dataset_collections",
        action="attributes",
        conditions=dict(method=["GET"]),
    )

    webapp.mapper.connect(
        "api_suitable_converters",
        "/api/dataset_collections/{id}/suitable_converters",
        controller="dataset_collections",
        action="suitable_converters",
        conditions=dict(method=["GET"]),
    )

    webapp.mapper.connect(
        "/api/histories/{history_id}/jobs_summary",
        action="index_jobs_summary",
        controller="history_contents",
        conditions=dict(method=["GET"]),
    )

    webapp.mapper.connect(
        "/api/histories/{history_id}/contents/{type:%s}s/{id}/jobs_summary" % "|".join(valid_history_contents_types),
        action="show_jobs_summary",
        controller="history_contents",
        conditions=dict(method=["GET"]),
    )
    # ---- visualizations registry ---- generic template renderer
    # @deprecated: this route should be considered deprecated
    webapp.add_route(
        "/visualization/show/{visualization_name}", controller="visualization", action="render", visualization_name=None
    )

    # provide an alternate route to visualization plugins that's closer to their static assets
    # (/plugins/visualizations/{visualization_name}/static) and allow them to use relative urls to those
    webapp.mapper.connect(
        "visualization_plugin",
        "/plugins/visualizations/{visualization_name}/show",
        controller="visualization",
        action="render",
    )
    webapp.mapper.connect(
        "saved_visualization",
        "/plugins/visualizations/{visualization_name}/saved",
        controller="visualization",
        action="saved",
    )
    # same with IE's
    webapp.mapper.connect(
        "interactive_environment_plugin",
        "/plugins/interactive_environments/{visualization_name}/show",
        controller="visualization",
        action="render",
    )
    webapp.mapper.connect(
        "saved_interactive_environment",
        "/plugins/interactive_environments/{visualization_name}/saved",
        controller="visualization",
        action="saved",
    )

    # Deprecated in favor of POST /api/workflows with 'workflow' in payload.
    webapp.mapper.connect(
        "import_workflow_deprecated",
        "/api/workflows/upload",
        controller="workflows",
        action="import_new_workflow_deprecated",
        conditions=dict(method=["POST"]),
    )
    webapp.mapper.connect(
        "workflow_dict",
        "/api/workflows/{workflow_id}/download",
        controller="workflows",
        action="workflow_dict",
        conditions=dict(method=["GET"]),
    )
    webapp.mapper.connect(
        "show_versions",
        "/api/workflows/{workflow_id}/versions",
        controller="workflows",
        action="show_versions",
        conditions=dict(method=["GET"]),
    )
    # Preserve the following download route for now for dependent applications  -- deprecate at some point
    webapp.mapper.connect(
        "workflow_dict",
        "/api/workflows/download/{workflow_id}",
        controller="workflows",
        action="workflow_dict",
        conditions=dict(method=["GET"]),
    )
    # Deprecated in favor of POST /api/workflows with shared_workflow_id in payload.
    webapp.mapper.connect(
        "import_shared_workflow_deprecated",
        "/api/workflows/import",
        controller="workflows",
        action="import_shared_workflow_deprecated",
        conditions=dict(method=["POST"]),
    )

    webapp.mapper.connect(
        "trs_search", "/api/trs_search", controller="trs_search", action="index", conditions=dict(method=["GET"])
    )
    webapp.mapper.connect(
        "trs_consume_get_servers",
        "/api/trs_consume/servers",
        controller="trs_consumer",
        action="get_servers",
        conditions=dict(method=["GET"]),
    )
    webapp.mapper.connect(
        "trs_consume_get_tool",
        "/api/trs_consume/{trs_server}/tools/{tool_id}",
        controller="trs_consumer",
        action="get_tool",
        conditions=dict(method=["GET"]),
    )
    webapp.mapper.connect(
        "trs_consume_get_tool_versions",
        "/api/trs_consume/{trs_server}/tools/{tool_id}/versions",
        controller="trs_consumer",
        action="get_tool_versions",
        conditions=dict(method=["GET"]),
    )
    webapp.mapper.connect(
        "trs_consume_get_tool_version",
        "/api/trs_consume/{trs_server}/tools/{tool_id}/versions/{version_id}",
        controller="trs_consumer",
        action="get_tool_version",
        conditions=dict(method=["GET"]),
    )
    webapp.mapper.connect(
        "trs_consume_import_tool_version",
        "/api/trs_consume/{trs_server}/tools/{tool_id}/versions/{version_id}/import",
        controller="trs_consumer",
        action="import_tool_version",
        conditions=dict(method=["POST"]),
    )

    # route for creating/getting converted datasets
    webapp.mapper.connect("/api/datasets/{dataset_id}/converted", controller="datasets", action="converted", ext=None)
    webapp.mapper.connect("/api/datasets/{dataset_id}/converted/{ext}", controller="datasets", action="converted")
    webapp.mapper.connect(
        "/api/datasets/{dataset_id}/permissions",
        controller="datasets",
        action="update_permissions",
        conditions=dict(method=["PUT"]),
    )

    webapp.mapper.connect(
        "list_invocations",
        "/api/invocations",
        controller="workflows",
        action="index_invocations",
        conditions=dict(method=["GET"]),
    )

    # API refers to usages and invocations - these mean the same thing but the
    # usage routes should be considered deprecated.
    invoke_names = {
        "invocations": "",
        "usage": "_deprecated",
    }
    for noun, suffix in invoke_names.items():
        name = f"{noun}{suffix}"
        webapp.mapper.connect(
            f"list_workflow_{name}",
            "/api/workflows/{workflow_id}/%s" % noun,
            controller="workflows",
            action="index_invocations",
            conditions=dict(method=["GET"]),
        )
        webapp.mapper.connect(
            f"workflow_{name}",
            "/api/workflows/{workflow_id}/%s" % noun,
            controller="workflows",
            action="invoke",
            conditions=dict(method=["POST"]),
        )

    def connect_invocation_endpoint(endpoint_name, endpoint_suffix, action, conditions=None):
        # /api/invocations/<invocation_id>
        # /api/workflows/<workflow_id>/invocations/<invocation_id>
        # /api/workflows/<workflow_id>/usage/<invocation_id> (deprecated)
        conditions = conditions or dict(method=["GET"])
        webapp.mapper.connect(
            f"workflow_invocation_{endpoint_name}",
            f"/api/workflows/{{workflow_id}}/invocations/{{invocation_id}}{endpoint_suffix}",
            controller="workflows",
            action=action,
            conditions=conditions,
        )
        webapp.mapper.connect(
            f"workflow_usage_{endpoint_name}",
            f"/api/workflows/{{workflow_id}}/usage/{{invocation_id}}{endpoint_suffix}",
            controller="workflows",
            action=action,
            conditions=conditions,
        )
        webapp.mapper.connect(
            f"invocation_{endpoint_name}",
            f"/api/invocations/{{invocation_id}}{endpoint_suffix}",
            controller="workflows",
            action=action,
            conditions=conditions,
        )

    connect_invocation_endpoint("show", "", action="show_invocation")
    connect_invocation_endpoint("show_report", "/report", action="show_invocation_report")
    connect_invocation_endpoint("show_report_pdf", "/report.pdf", action="show_invocation_report_pdf")
    connect_invocation_endpoint("biocompute/download", "/biocompute/download", action="download_invocation_bco")
    connect_invocation_endpoint("biocompute", "/biocompute", action="export_invocation_bco")
    connect_invocation_endpoint("jobs_summary", "/jobs_summary", action="invocation_jobs_summary")
    connect_invocation_endpoint("step_jobs_summary", "/step_jobs_summary", action="invocation_step_jobs_summary")
    connect_invocation_endpoint("cancel", "", action="cancel_invocation", conditions=dict(method=["DELETE"]))
    connect_invocation_endpoint("show_step", "/steps/{step_id}", action="invocation_step")
    connect_invocation_endpoint(
        "update_step", "/steps/{step_id}", action="update_invocation_step", conditions=dict(method=["PUT"])
    )

    # ============================
    # ===== AUTHENTICATE API =====
    # ============================

    webapp.mapper.connect(
        "api_key_retrieval",
        "/api/authenticate/baseauth/",
        controller="authenticate",
        action="get_api_key",
        conditions=dict(method=["GET"]),
    )

    # ======================================
    # ====== DISPLAY APPLICATIONS API ======
    # ======================================

    webapp.mapper.connect(
        "index",
        "/api/display_applications",
        controller="display_applications",
        action="index",
        conditions=dict(method=["GET"]),
    )

    webapp.mapper.connect(
        "reload",
        "/api/display_applications/reload",
        controller="display_applications",
        action="reload",
        conditions=dict(method=["POST"]),
    )

    # =====================
    # ===== TOURS API =====
    # =====================

    webapp.mapper.connect("index", "/api/tours", controller="tours", action="index", conditions=dict(method=["GET"]))

    webapp.mapper.connect(
        "show", "/api/tours/{tour_id}", controller="tours", action="show", conditions=dict(method=["GET"])
    )

    webapp.mapper.connect(
        "update_tour",
        "/api/tours/{tour_id}",
        controller="tours",
        action="update_tour",
        conditions=dict(method=["POST"]),
    )

    # ================================
    # ===== USERS API =====
    # ================================

    webapp.mapper.connect(
        "api_key", "/api/users/{id}/api_key", controller="users", action="api_key", conditions=dict(method=["POST"])
    )

    webapp.mapper.connect(
        "api_key",
        "/api/users/{id}/api_key",
        controller="users",
        action="get_or_create_api_key",
        conditions=dict(method=["GET"]),
    )

    webapp.mapper.connect(
        "get_api_key",
        "/api/users/{id}/api_key/inputs",
        controller="users",
        action="get_api_key",
        conditions=dict(method=["GET"]),
    )

    webapp.mapper.connect(
        "set_api_key",
        "/api/users/{id}/api_key/inputs",
        controller="users",
        action="set_api_key",
        conditions=dict(method=["PUT"]),
    )

    webapp.mapper.connect(
        "get_information",
        "/api/users/{id}/information/inputs",
        controller="users",
        action="get_information",
        conditions=dict(method=["GET"]),
    )

    webapp.mapper.connect(
        "set_information",
        "/api/users/{id}/information/inputs",
        controller="users",
        action="set_information",
        conditions=dict(method=["PUT"]),
    )

    webapp.mapper.connect(
        "get_password",
        "/api/users/{id}/password/inputs",
        controller="users",
        action="get_password",
        conditions=dict(method=["GET"]),
    )

    webapp.mapper.connect(
        "set_password",
        "/api/users/{id}/password/inputs",
        controller="users",
        action="set_password",
        conditions=dict(method=["PUT"]),
    )

    webapp.mapper.connect(
        "get_permissions",
        "/api/users/{id}/permissions/inputs",
        controller="users",
        action="get_permissions",
        conditions=dict(method=["GET"]),
    )

    webapp.mapper.connect(
        "set_permissions",
        "/api/users/{id}/permissions/inputs",
        controller="users",
        action="set_permissions",
        conditions=dict(method=["PUT"]),
    )

    webapp.mapper.connect(
        "get_toolbox_filters",
        "/api/users/{id}/toolbox_filters/inputs",
        controller="users",
        action="get_toolbox_filters",
        conditions=dict(method=["GET"]),
    )

    webapp.mapper.connect(
        "set_toolbox_filters",
        "/api/users/{id}/toolbox_filters/inputs",
        controller="users",
        action="set_toolbox_filters",
        conditions=dict(method=["PUT"]),
    )

    webapp.mapper.connect(
        "get_communication",
        "/api/users/{id}/communication/inputs",
        controller="users",
        action="get_communication",
        conditions=dict(method=["GET"]),
    )

    webapp.mapper.connect(
        "set_communication",
        "/api/users/{id}/communication/inputs",
        controller="users",
        action="set_communication",
        conditions=dict(method=["PUT"]),
    )

    webapp.mapper.connect(
        "get_custom_builds",
        "/api/users/{id}/custom_builds",
        controller="users",
        action="get_custom_builds",
        conditions=dict(method=["GET"]),
    )

    webapp.mapper.connect(
        "add_custom_builds",
        "/api/users/{id}/custom_builds/{key}",
        controller="users",
        action="add_custom_builds",
        conditions=dict(method=["PUT"]),
    )

    webapp.mapper.connect(
        "delete_custom_builds",
        "/api/users/{id}/custom_builds/{key}",
        controller="users",
        action="delete_custom_builds",
        conditions=dict(method=["DELETE"]),
    )

    webapp.mapper.connect(
        "set_favorite_tool",
        "/api/users/{id}/favorites/{object_type}",
        controller="users",
        action="set_favorite",
        conditions=dict(method=["PUT"]),
    )

    webapp.mapper.connect(
        "remove_favorite_tool",
        "/api/users/{id}/favorites/{object_type}/{object_id:.*?}",
        controller="users",
        action="remove_favorite",
        conditions=dict(method=["DELETE"]),
    )

    # ========================
    # ===== WEBHOOKS API =====
    # ========================

    webapp.mapper.connect(
        "get_all_webhooks",
        "/api/webhooks",
        controller="webhooks",
        action="all_webhooks",
        conditions=dict(method=["GET"]),
    )

    webapp.mapper.connect(
        "get_webhook_data",
        "/api/webhooks/{webhook_id}/data",
        controller="webhooks",
        action="webhook_data",
        conditions=dict(method=["GET"]),
    )

    # ====================
    # ===== TAGS API =====
    # ====================

    webapp.mapper.connect(
        "update_tags", "/api/tags", controller="tags", action="update", conditions=dict(method=["PUT"])
    )

    # =======================
    # ===== LIBRARY API =====
    # =======================

    webapp.mapper.connect(
        "update_library",
        "/api/libraries/{id}",
        controller="libraries",
        action="update",
        conditions=dict(method=["PATCH", "PUT"]),
    )

    webapp.mapper.connect(
        "show_library_permissions",
        "/api/libraries/{encoded_library_id}/permissions",
        controller="libraries",
        action="get_permissions",
        conditions=dict(method=["GET"]),
    )

    # POST for legacy reasons, but this should be a PUT.
    webapp.mapper.connect(
        "set_library_permissions",
        "/api/libraries/{encoded_library_id}/permissions",
        controller="libraries",
        action="set_permissions",
        conditions=dict(method=["POST", "PUT"]),
    )

    webapp.mapper.connect(
        "show_ld_item",
        "/api/libraries/datasets/{id}",
        controller="library_datasets",
        action="show",
        conditions=dict(method=["GET"]),
    )

    webapp.mapper.connect(
        "load_ld",
        "/api/libraries/datasets/",
        controller="library_datasets",
        action="load",
        conditions=dict(method=["POST"]),
    )

    webapp.mapper.connect(
        "show_version_of_ld_item",
        "/api/libraries/datasets/{encoded_dataset_id}/versions/{encoded_ldda_id}",
        controller="library_datasets",
        action="show_version",
        conditions=dict(method=["GET"]),
    )

    webapp.mapper.connect(
        "update_ld",
        "/api/libraries/datasets/{encoded_dataset_id}",
        controller="library_datasets",
        action="update",
        conditions=dict(method=["PATCH"]),
    )

    webapp.mapper.connect(
        "show_legitimate_ld_roles",
        "/api/libraries/datasets/{encoded_dataset_id}/permissions",
        controller="library_datasets",
        action="show_roles",
        conditions=dict(method=["GET"]),
    )

    webapp.mapper.connect(
        "update_ld_permissions",
        "/api/libraries/datasets/{encoded_dataset_id}/permissions",
        controller="library_datasets",
        action="update_permissions",
        conditions=dict(method=["POST"]),
    )

    webapp.mapper.connect(
        "delete_ld_item",
        "/api/libraries/datasets/{encoded_dataset_id}",
        controller="library_datasets",
        action="delete",
        conditions=dict(method=["DELETE"]),
    )

    webapp.mapper.connect(
        "download_ld_items",
        "/api/libraries/datasets/download/{archive_format}",
        controller="library_datasets",
        action="download",
        conditions=dict(method=["POST", "GET"]),
    )

    webapp.mapper.resource_with_deleted("library", "libraries", path_prefix="/api")

    webapp.mapper.resource(
        "content",
        "contents",
        controller="library_contents",
        name_prefix="library_",
        path_prefix="/api/libraries/{library_id}",
        parent_resources=dict(member_name="library", collection_name="libraries"),
    )

    _add_item_extended_metadata_controller(
        webapp, name_prefix="library_dataset_", path_prefix="/api/libraries/{library_id}/contents/{library_content_id}"
    )

    # =======================
    # ===== FOLDERS API =====
    # =======================

    webapp.mapper.connect(
        "add_history_datasets_to_library",
        "/api/folders/{encoded_folder_id}/contents",
        controller="folder_contents",
        action="create",
        conditions=dict(method=["POST"]),
    )

    webapp.mapper.connect(
        "create_folder",
        "/api/folders/{encoded_parent_folder_id}",
        controller="folders",
        action="create",
        conditions=dict(method=["POST"]),
    )

    webapp.mapper.connect(
        "delete_folder",
        "/api/folders/{encoded_folder_id}",
        controller="folders",
        action="delete",
        conditions=dict(method=["DELETE"]),
    )

    webapp.mapper.connect(
        "update_folder",
        "/api/folders/{encoded_folder_id}",
        controller="folders",
        action="update",
        conditions=dict(method=["PATCH", "PUT"]),
    )

    webapp.mapper.resource("folder", "folders", path_prefix="/api")

    webapp.mapper.connect(
        "show_folder_permissions",
        "/api/folders/{encoded_folder_id}/permissions",
        controller="folders",
        action="get_permissions",
        conditions=dict(method=["GET"]),
    )

    webapp.mapper.connect(
        "set_folder_permissions",
        "/api/folders/{encoded_folder_id}/permissions",
        controller="folders",
        action="set_permissions",
        conditions=dict(method=["POST"]),
    )

    webapp.mapper.resource(
        "content",
        "contents",
        controller="folder_contents",
        name_prefix="folder_",
        path_prefix="/api/folders/{folder_id}",
        parent_resources=dict(member_name="folder", collection_name="folders"),
        conditions=dict(method=["GET"]),
    )

    webapp.mapper.resource("job", "jobs", path_prefix="/api")
    webapp.mapper.connect(
        "job_search", "/api/jobs/search", controller="jobs", action="search", conditions=dict(method=["POST"])
    )
    webapp.mapper.connect(
        "job_inputs", "/api/jobs/{id}/inputs", controller="jobs", action="inputs", conditions=dict(method=["GET"])
    )
    webapp.mapper.connect(
        "job_outputs", "/api/jobs/{id}/outputs", controller="jobs", action="outputs", conditions=dict(method=["GET"])
    )
    webapp.mapper.connect(
        "build_for_rerun",
        "/api/jobs/{id}/build_for_rerun",
        controller="jobs",
        action="build_for_rerun",
        conditions=dict(method=["GET"]),
    )
    webapp.mapper.connect(
        "resume", "/api/jobs/{id}/resume", controller="jobs", action="resume", conditions=dict(method=["PUT"])
    )
    webapp.mapper.connect(
        "job_error", "/api/jobs/{id}/error", controller="jobs", action="error", conditions=dict(method=["POST"])
    )
    webapp.mapper.connect(
        "common_problems",
        "/api/jobs/{id}/common_problems",
        controller="jobs",
        action="common_problems",
        conditions=dict(method=["GET"]),
    )
    # Job metrics and parameters by job id or dataset id (for slightly different accessibility checking)
    webapp.mapper.connect(
        "metrics", "/api/jobs/{job_id}/metrics", controller="jobs", action="metrics", conditions=dict(method=["GET"])
    )
    webapp.mapper.connect(
        "destination_params",
        "/api/jobs/{job_id}/destination_params",
        controller="jobs",
        action="destination_params",
        conditions=dict(method=["GET"]),
    )
    webapp.mapper.connect(
        "show_job_lock", "/api/job_lock", controller="jobs", action="show_job_lock", conditions=dict(method=["GET"])
    )
    webapp.mapper.connect(
        "update_job_lock", "/api/job_lock", controller="jobs", action="update_job_lock", conditions=dict(method=["PUT"])
    )
    webapp.mapper.connect(
        "dataset_metrics",
        "/api/datasets/{dataset_id}/metrics",
        controller="jobs",
        action="metrics",
        conditions=dict(method=["GET"]),
    )
    webapp.mapper.connect(
        "parameters_display",
        "/api/jobs/{job_id}/parameters_display",
        controller="jobs",
        action="parameters_display",
        conditions=dict(method=["GET"]),
    )
    webapp.mapper.connect(
        "dataset_parameters_display",
        "/api/datasets/{dataset_id}/parameters_display",
        controller="jobs",
        action="parameters_display",
        conditions=dict(method=["GET"]),
    )

    # Job files controllers. Only for consumption by remote job runners.
    webapp.mapper.resource(
        "file",
        "files",
        controller="job_files",
        name_prefix="job_",
        path_prefix="/api/jobs/{job_id}",
        parent_resources=dict(member_name="job", collection_name="jobs"),
    )
    webapp.mapper.resource(
        "port",
        "ports",
        controller="job_ports",
        name_prefix="job_",
        path_prefix="/api/jobs/{job_id}",
        parent_resources=dict(member_name="job", collection_name="jobs"),
    )

    _add_item_extended_metadata_controller(
        webapp, name_prefix="history_dataset_", path_prefix="/api/histories/{history_id}/contents/{history_content_id}"
    )

    # ====================
    # ===== TOOLSHED =====
    # ====================

    # Handle displaying tool help images and README file images contained in repositories installed from the tool shed.
    webapp.add_route(
        "/admin_toolshed/static/images/{repository_id}/{image_file:.+?}",
        controller="admin_toolshed",
        action="display_image_in_repository",
        repository_id=None,
        image_file=None,
    )

    # Do the same but without a repository id
    webapp.add_route(
        "/shed_tool_static/{shed}/{owner}/{repo}/{tool}/{version}/{image_file:.+?}",
        controller="shed_tool_static",
        action="index",
        shed=None,
        owner=None,
        repo=None,
        tool=None,
        version=None,
        image_file=None,
    )

    webapp.mapper.connect(
        "tool_shed_contents",
        "/api/tool_shed/contents",
        controller="toolshed",
        action="show",
        conditions=dict(method=["GET"]),
    )

    webapp.mapper.connect(
        "tool_shed_category_contents",
        "/api/tool_shed/category",
        controller="toolshed",
        action="category",
        conditions=dict(method=["GET"]),
    )

    webapp.mapper.connect(
        "tool_shed_repository_details",
        "/api/tool_shed/repository",
        controller="toolshed",
        action="repository",
        conditions=dict(method=["GET"]),
    )

    webapp.mapper.connect(
        "tool_sheds", "/api/tool_shed", controller="toolshed", action="index", conditions=dict(method=["GET"])
    )

    webapp.mapper.connect(
        "tool_shed_search",
        "/api/tool_shed/search",
        controller="toolshed",
        action="search",
        conditions=dict(method=["GET", "POST"]),
    )

    webapp.mapper.connect(
        "tool_shed_request",
        "/api/tool_shed/request",
        controller="toolshed",
        action="request",
        conditions=dict(method=["GET"]),
    )

    webapp.mapper.connect(
        "tool_shed_status",
        "/api/tool_shed/status",
        controller="toolshed",
        action="status",
        conditions=dict(method=["GET", "POST"]),
    )

    webapp.mapper.connect(
        "shed_tool_json",
        "/api/tool_shed/tool_json",
        controller="toolshed",
        action="tool_json",
        conditions=dict(method=["GET"]),
    )

    webapp.mapper.connect(
        "tool_shed_repository",
        "/api/tool_shed_repositories/:id/status",
        controller="tool_shed_repositories",
        action="status",
        conditions=dict(method=["GET"]),
    )

    webapp.mapper.connect(
        "install_repository",
        "/api/tool_shed_repositories",
        controller="tool_shed_repositories",
        action="install_repository_revision",
        conditions=dict(method=["POST"]),
    )

    webapp.mapper.connect(
        "install_repository",
        "/api/tool_shed_repositories/install",
        controller="tool_shed_repositories",
        action="install",
        conditions=dict(method=["POST"]),
    )

    webapp.mapper.connect(
        "check_for_updates",
        "/api/tool_shed_repositories/check_for_updates",
        controller="tool_shed_repositories",
        action="check_for_updates",
        conditions=dict(method=["GET"]),
    )

    webapp.mapper.connect(
        "tool_shed_repository",
        "/api/tool_shed_repositories",
        controller="tool_shed_repositories",
        action="uninstall_repository",
        conditions=dict(method=["DELETE"]),
    )

    webapp.mapper.connect(
        "tool_shed_repository",
        "/api/tool_shed_repositories/{id}",
        controller="tool_shed_repositories",
        action="uninstall_repository",
        conditions=dict(method=["DELETE"]),
    )

    webapp.mapper.connect(
        "reset_metadata_on_selected_installed_repositories",
        "/api/tool_shed_repositories/reset_metadata_on_selected_installed_repositories",
        controller="tool_shed_repositories",
        action="reset_metadata_on_selected_installed_repositories",
        conditions=dict(method=["POST"]),
    )

    # Galaxy API for tool shed features.
    webapp.mapper.resource(
        "tool_shed_repository",
        "tool_shed_repositories",
        member={
            "repair_repository_revision": "POST",
            "exported_workflows": "GET",
            "import_workflow": "POST",
            "import_workflows": "POST",
        },
        collection={"get_latest_installable_revision": "POST", "reset_metadata_on_installed_repositories": "POST"},
        controller="tool_shed_repositories",
        name_prefix="tool_shed_repository_",
        path_prefix="/api",
        new={"install_repository_revision": "POST"},
        parent_resources=dict(member_name="tool_shed_repository", collection_name="tool_shed_repositories"),
    )

    # ==== Trace/Metrics Logger
    # Connect logger from app
    if app.trace_logger:
        webapp.trace_logger = app.trace_logger

    # metrics logging API
    # webapp.mapper.connect( "index", "/api/metrics",
    #    controller="metrics", action="index", conditions=dict( method=["GET"] ) )
    # webapp.mapper.connect( "show", "/api/metrics/{id}",
    #    controller="metrics", action="show", conditions=dict( method=["GET"] ) )
    webapp.mapper.connect(
        "create", "/api/metrics", controller="metrics", action="create", conditions=dict(method=["POST"])
    )


def _add_item_tags_controller(webapp, name_prefix, path_prefix, **kwd):
    # Not just using map.resources because actions should be based on name not id
    controller = f"{name_prefix}tags"
    name = f"{name_prefix}tag"
    path = f"{path_prefix}/tags"
    map = webapp.mapper
    # Allow view items' tags.
    map.connect(name, path, controller=controller, action="index", conditions=dict(method=["GET"]))
    # Allow remove tag from item
    map.connect(
        f"{name}_delete",
        "%s/tags/{tag_name}" % path_prefix,
        controller=controller,
        action="delete",
        conditions=dict(method=["DELETE"]),
    )
    # Allow create a new tag with from name
    map.connect(
        f"{name}_create",
        "%s/tags/{tag_name}" % path_prefix,
        controller=controller,
        action="create",
        conditions=dict(method=["POST"]),
    )
    # Allow update tag value
    map.connect(
        f"{name}_update",
        "%s/tags/{tag_name}" % path_prefix,
        controller=controller,
        action="update",
        conditions=dict(method=["PUT"]),
    )
    # Allow show tag by name
    map.connect(
        f"{name}_show",
        "%s/tags/{tag_name}" % path_prefix,
        controller=controller,
        action="show",
        conditions=dict(method=["GET"]),
    )


def _add_item_extended_metadata_controller(webapp, name_prefix, path_prefix, **kwd):
    controller = f"{name_prefix}extended_metadata"
    name = f"{name_prefix}extended_metadata"
    webapp.mapper.resource(name, "extended_metadata", path_prefix=path_prefix, controller=controller)


def _add_item_annotation_controller(webapp, name_prefix, path_prefix, **kwd):
    controller = f"{name_prefix}annotations"
    name = f"{name_prefix}annotation"
    webapp.mapper.resource(name, "annotation", path_prefix=path_prefix, controller=controller)


def _add_item_provenance_controller(webapp, name_prefix, path_prefix, **kwd):
    controller = f"{name_prefix}provenance"
    name = f"{name_prefix}provenance"
    webapp.mapper.resource(name, "provenance", path_prefix=path_prefix, controller=controller)


def wrap_in_middleware(app, global_conf, application_stack, **local_conf):
    """
    Based on the configuration wrap `app` in a set of common and useful
    middleware.
    """
    webapp = app
    stack = application_stack

    # Merge the global and local configurations
    conf = global_conf.copy()
    conf.update(local_conf)
    debug = asbool(conf.get("debug", False))
    # First put into place httpexceptions, which must be most closely
    # wrapped around the application (it can interact poorly with
    # other middleware):
    app = wrap_if_allowed(app, stack, httpexceptions.make_middleware, name="paste.httpexceptions", args=(conf,))
    # Statsd request timing and profiling
    statsd_host = conf.get("statsd_host", None)
    if statsd_host:
        from galaxy.web.framework.middleware.statsd import StatsdMiddleware

        app = wrap_if_allowed(
            app,
            stack,
            StatsdMiddleware,
            args=(
                statsd_host,
                conf.get("statsd_port", 8125),
                conf.get("statsd_prefix", "galaxy"),
                conf.get("statsd_influxdb", False),
                conf.get("statsd_mock_calls", False),
            ),
        )
        log.info("Enabling 'statsd' middleware")
    # If we're using remote_user authentication, add middleware that
    # protects Galaxy from improperly configured authentication in the
    # upstream server
    single_user = conf.get("single_user", None)
    use_remote_user = asbool(conf.get("use_remote_user", False)) or single_user
    if use_remote_user:
        from galaxy.web.framework.middleware.remoteuser import RemoteUser

        app = wrap_if_allowed(
            app,
            stack,
            RemoteUser,
            kwargs=dict(
                maildomain=conf.get("remote_user_maildomain", None),
                display_servers=util.listify(conf.get("display_servers", "")),
                single_user=single_user,
                admin_users=conf.get("admin_users", "").split(","),
                remote_user_header=conf.get("remote_user_header", "HTTP_REMOTE_USER"),
                remote_user_secret_header=conf.get("remote_user_secret", None),
                normalize_remote_user_email=conf.get("normalize_remote_user_email", False),
            ),
        )
    # The recursive middleware allows for including requests in other
    # requests or forwarding of requests, all on the server side.
    if asbool(conf.get("use_recursive", True)):
        from paste import recursive

        app = wrap_if_allowed(app, stack, recursive.RecursiveMiddleware, args=(conf,))
    # If sentry logging is enabled, log here before propogating up to
    # the error middleware
    sentry_dsn = conf.get("sentry_dsn", None)
    if sentry_dsn:
        from sentry_sdk.integrations.wsgi import SentryWsgiMiddleware

        app = wrap_if_allowed(app, stack, SentryWsgiMiddleware)
    # Various debug middleware that can only be turned on if the debug
    # flag is set, either because they are insecure or greatly hurt
    # performance
    if debug:
        # Middleware to check for WSGI compliance
        if asbool(conf.get("use_lint", False)):
            from paste import lint

            app = wrap_if_allowed(app, stack, lint.make_middleware, name="paste.lint", args=(conf,))
        # Middleware to run the python profiler on each request
        if asbool(conf.get("use_profile", False)):
            from paste.debug import profile

            app = wrap_if_allowed(app, stack, profile.ProfileMiddleware, args=(conf,))
    # Error middleware
    app = wrap_if_allowed(app, stack, ErrorMiddleware, args=(conf,))
    # Transaction logging (apache access.log style)
    if asbool(conf.get("use_translogger", True)):
        from galaxy.web.framework.middleware.translogger import TransLogger

        app = wrap_if_allowed(app, stack, TransLogger)
    # X-Forwarded-Host handling
    app = wrap_if_allowed(app, stack, XForwardedHostMiddleware)
    # Request ID middleware
    app = wrap_if_allowed(app, stack, RequestIDMiddleware)
    # TUS upload middleware
    app = wrap_if_allowed(
        app,
        stack,
        TusMiddleware,
        kwargs={
            "upload_path": urljoin(f"{application_stack.config.galaxy_url_prefix}/", "api/upload/resumable_upload"),
<<<<<<< HEAD
            "tmp_dir": application_stack.config.new_file_path,
=======
            "tmp_dir": application_stack.config.tus_upload_store or application_stack.config.new_file_path,
>>>>>>> eb420329
            "max_size": application_stack.config.maximum_upload_file_size,
        },
    )
    # api batch call processing middleware
    app = wrap_if_allowed(app, stack, BatchMiddleware, args=(webapp, {}))
    if asbool(conf.get("enable_per_request_sql_debugging", False)):
        from galaxy.web.framework.middleware.sqldebug import SQLDebugMiddleware

        app = wrap_if_allowed(app, stack, SQLDebugMiddleware, args=(webapp, {}))
    return app


def wrap_in_static(app, global_conf, plugin_frameworks=None, **local_conf):
    urlmap, cache_time = galaxy.webapps.base.webapp.build_url_map(app, global_conf, local_conf)
    return urlmap<|MERGE_RESOLUTION|>--- conflicted
+++ resolved
@@ -1999,11 +1999,7 @@
         TusMiddleware,
         kwargs={
             "upload_path": urljoin(f"{application_stack.config.galaxy_url_prefix}/", "api/upload/resumable_upload"),
-<<<<<<< HEAD
-            "tmp_dir": application_stack.config.new_file_path,
-=======
             "tmp_dir": application_stack.config.tus_upload_store or application_stack.config.new_file_path,
->>>>>>> eb420329
             "max_size": application_stack.config.maximum_upload_file_size,
         },
     )
