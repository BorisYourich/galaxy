import glob
import logging
import operator
import os
import os.path
import string
import sys
import tarfile
import tempfile
import urllib
import urllib2
import zipfile

from galaxy import eggs
eggs.require('MarkupSafe')
from markupsafe import escape
eggs.require('SQLAlchemy')
from sqlalchemy import and_, false
from sqlalchemy.orm import eagerload_all

from galaxy import util, web
<<<<<<< HEAD
from galaxy.web import url_for
=======
from galaxy.eggs import require
>>>>>>> c7394bd0
from galaxy.security import Action
from galaxy.tools.actions import upload_common
from galaxy.util import inflector
from galaxy.util.json import dumps, loads
from galaxy.util.streamball import StreamBall
from galaxy.web.base.controller import BaseUIController, UsesFormDefinitionsMixin, UsesExtendedMetadataMixin, UsesLibraryMixinItems
from galaxy.web.form_builder import AddressField, CheckboxField, SelectField, build_select_field

<<<<<<< HEAD
import whoosh.index
from whoosh.fields import Schema, STORED, ID, KEYWORD, TEXT
from whoosh.scoring import BM25F
from whoosh.qparser import MultifieldParser
whoosh_search_enabled = True
# The following must be defined exactly like the
# schema in ~/scripts/data_libraries/build_whoosh_index.py
schema = Schema( id=STORED, name=TEXT, info=TEXT, dbkey=TEXT, message=TEXT )
=======
# Whoosh is compatible with Python 2.5+ Try to import Whoosh and set flag to indicate whether tool search is enabled.
try:
    require( "Whoosh" )
    import whoosh.index
    from whoosh.fields import Schema, STORED, TEXT
    from whoosh.scoring import BM25F
    from whoosh.qparser import MultifieldParser
    whoosh_search_enabled = True
    # The following must be defined exactly like the
    # schema in ~/scripts/data_libraries/build_whoosh_index.py
    schema = Schema( id=STORED, name=TEXT, info=TEXT, dbkey=TEXT, message=TEXT )
except ImportError, e:
    whoosh_search_enabled = False
    schema = None
>>>>>>> c7394bd0

log = logging.getLogger( __name__ )

# Test for available compression types
tmpd = tempfile.mkdtemp()
comptypes = []
for comptype in ( 'gz', 'bz2' ):
    tmpf = os.path.join( tmpd, 'compression_test.tar.' + comptype )
    try:
        archive = tarfile.open( tmpf, 'w:' + comptype )
        archive.close()
        comptypes.append( comptype )
    except tarfile.CompressionError:
        log.exception( "Compression error when testing %s compression.  This option will be disabled for library downloads." % comptype )
    try:
        os.unlink( tmpf )
    except OSError:
        pass
try:
    import zlib  # noqa
    comptypes.append( 'zip' )
except ImportError:
    pass

try:
    os.rmdir( tmpd )
except:
    pass


class LibraryCommon( BaseUIController, UsesFormDefinitionsMixin, UsesExtendedMetadataMixin, UsesLibraryMixinItems ):
    @web.json
    def library_item_updates( self, trans, ids=None, states=None ):
        # Avoid caching
        trans.response.headers['Pragma'] = 'no-cache'
        trans.response.headers['Expires'] = '0'
        # Create new HTML for any that have changed
        rval = {}
        if ids is not None and states is not None:
            ids = map( int, ids.split( "," ) )
            states = states.split( "," )
            for id, state in zip( ids, states ):
                data = trans.sa_session.query( self.app.model.LibraryDatasetDatasetAssociation ).get( id )
                if data.state != state:
                    job_ldda = data
                    while job_ldda.copied_from_library_dataset_dataset_association:
                        job_ldda = job_ldda.copied_from_library_dataset_dataset_association
                    rval[id] = {
                        "state": data.state,
                        "html": unicode( trans.fill_template( "library/common/library_item_info.mako", ldda=data ), 'utf-8' )
                        # "force_history_refresh": force_history_refresh
                    }
        return rval

    @web.expose
    def browse_library( self, trans, cntrller='library', **kwd ):
        message = escape( kwd.get( 'message', '' ) )
        status = kwd.get( 'status', 'done' )
        # If use_panels is True, the library is being accessed via an external link
        # which did not originate from within the Galaxy instance, and the library will
        # be displayed correctly with the mast head.
        use_panels = util.string_as_bool( kwd.get( 'use_panels', False ) )
        library_id = kwd.get( 'id', None )
        if not library_id:
            # To handle bots
            message = "You must specify a library id."
            status = 'error'
        is_admin = trans.user_is_admin() and cntrller == 'library_admin'
        current_user_roles = trans.get_current_user_roles()
        try:
            library = trans.sa_session.query( trans.app.model.Library ).get( trans.security.decode_id( library_id ) )
        except:
            # Protect against attempts to phish for valid keys that return libraries
            library = None
        # Most security for browsing libraries is handled in the template, but do a basic check here.
        if not library or not ( is_admin or trans.app.security_agent.can_access_library( current_user_roles, library ) ):
            message = "Invalid library id ( %s ) specified." % str( library_id )
            status = 'error'
        else:
            show_deleted = util.string_as_bool( kwd.get( 'show_deleted', False ) )
            created_ldda_ids = kwd.get( 'created_ldda_ids', '' )
            hidden_folder_ids = util.listify( kwd.get( 'hidden_folder_ids', '' ) )
            if created_ldda_ids and not message:
                message = "%d datasets are uploading in the background to the library '%s' (each is selected).  " % \
                    ( len( created_ldda_ids.split( ',' ) ), escape( library.name ) )
                message += "Don't navigate away from Galaxy or use the browser's \"stop\" or \"reload\" buttons (on this tab) until the "
                message += "message \"This job is running\" is cleared from the \"Information\" column below for each selected dataset."
                status = "info"
            comptypes = get_comptypes( trans )
            try:
                if self.app.config.new_lib_browse:
                    return trans.fill_template( 'library/common/browse_library_opt.mako',
                                                cntrller=cntrller,
                                                use_panels=use_panels,
                                                library=library,
                                                created_ldda_ids=created_ldda_ids,
                                                hidden_folder_ids=hidden_folder_ids,
                                                show_deleted=show_deleted,
                                                comptypes=comptypes,
                                                current_user_roles=current_user_roles,
                                                message=escape( message ),
                                                status=escape( status ) )
                else:
                    return trans.fill_template( 'library/common/browse_library.mako',
                                                cntrller=cntrller,
                                                use_panels=use_panels,
                                                library=library,
                                                created_ldda_ids=created_ldda_ids,
                                                hidden_folder_ids=hidden_folder_ids,
                                                show_deleted=show_deleted,
                                                comptypes=comptypes,
                                                current_user_roles=current_user_roles,
                                                message=escape( message ),
                                                status=escape( status ) )
            except Exception, e:
                message = 'Error attempting to display contents of library (%s): %s.' % ( escape( str( library.name ) ), str( e ) )
                status = 'error'
        default_action = kwd.get( 'default_action', None )

        return trans.response.send_redirect( web.url_for( use_panels=use_panels,
                                                          controller=cntrller,
                                                          action='browse_libraries',
                                                          default_action=default_action,
                                                          message=message,
                                                          status=status ) )

    @web.expose
    def library_info( self, trans, cntrller, **kwd ):
        message = escape( kwd.get( 'message', '' ) )
        status = kwd.get( 'status', 'done' )
        use_panels = util.string_as_bool( kwd.get( 'use_panels', False ) )
        show_deleted = util.string_as_bool( kwd.get( 'show_deleted', False ) )
        is_admin = trans.user_is_admin() and cntrller == 'library_admin'
        current_user_roles = trans.get_current_user_roles()
        library_id = kwd.get( 'id', None )
        try:
            library = trans.sa_session.query( trans.app.model.Library ).get( trans.security.decode_id( library_id ) )
        except:
            library = None
        self._check_access( trans, cntrller, is_admin, library, current_user_roles, use_panels, library_id, show_deleted )
        if kwd.get( 'library_info_button', False ):
            self._check_modify( trans, cntrller, is_admin, library, current_user_roles, use_panels, library_id, show_deleted )
            new_name = kwd.get( 'name', 'No name' )
            if not new_name:
                message = 'Enter a valid name'
                status = 'error'
            else:
                new_description = kwd.get( 'description', '' )
                new_synopsis = kwd.get( 'synopsis', '' )
                if new_synopsis in [ None, 'None' ]:
                    new_synopsis = ''
                library.name = new_name
                library.description = new_description
                library.synopsis = new_synopsis
                # Rename the root_folder
                library.root_folder.name = new_name
                library.root_folder.description = new_description
                trans.sa_session.add_all( ( library, library.root_folder ) )
                trans.sa_session.flush()
                message = "Information updated for library '%s'." % library.name
                return trans.response.send_redirect( web.url_for( controller='library_common',
                                                                  action='library_info',
                                                                  cntrller=cntrller,
                                                                  use_panels=use_panels,
                                                                  id=trans.security.encode_id( library.id ),
                                                                  show_deleted=show_deleted,
                                                                  message=message,
                                                                  status='done' ) )
        # See if we have any associated templates
        info_association, inherited = library.get_info_association()
        widgets = library.get_template_widgets( trans )
        widget_fields_have_contents = self.widget_fields_have_contents( widgets )
        return trans.fill_template( '/library/common/library_info.mako',
                                    cntrller=cntrller,
                                    use_panels=use_panels,
                                    library=library,
                                    widgets=widgets,
                                    widget_fields_have_contents=widget_fields_have_contents,
                                    current_user_roles=current_user_roles,
                                    show_deleted=show_deleted,
                                    info_association=info_association,
                                    inherited=inherited,
                                    message=escape( message ),
                                    status=escape( status ) )

    @web.expose
    def library_permissions( self, trans, cntrller, **kwd ):
        message = escape( kwd.get( 'message', '' ) )
        status = kwd.get( 'status', 'done' )
        use_panels = util.string_as_bool( kwd.get( 'use_panels', False ) )
        show_deleted = util.string_as_bool( kwd.get( 'show_deleted', False ) )
        is_admin = trans.user_is_admin() and cntrller == 'library_admin'
        current_user_roles = trans.get_current_user_roles()
        library_id = kwd.get( 'id', None )
        try:
            library = trans.sa_session.query( trans.app.model.Library ).get( trans.security.decode_id( library_id ) )
        except:
            library = None
        self._check_access( trans, cntrller, is_admin, library, current_user_roles, use_panels, library_id, show_deleted )
        self._check_manage( trans, cntrller, is_admin, library, current_user_roles, use_panels, library_id, show_deleted )
        if kwd.get( 'update_roles_button', False ):
            # The user clicked the Save button on the 'Associate With Roles' form
            permissions = {}
            for k, v in trans.app.model.Library.permitted_actions.items():
                in_roles = [ trans.sa_session.query( trans.app.model.Role ).get( x ) for x in util.listify( kwd.get( k + '_in', [] ) ) ]
                permissions[ trans.app.security_agent.get_action( v.action ) ] = in_roles
            trans.app.security_agent.set_all_library_permissions( trans, library, permissions )
            trans.sa_session.refresh( library )
            # Copy the permissions to the root folder
            trans.app.security_agent.copy_library_permissions( trans, library, library.root_folder )
            message = "Permissions updated for library '%s'." % escape( library.name )
            return trans.response.send_redirect( web.url_for( controller='library_common',
                                                              action='library_permissions',
                                                              cntrller=cntrller,
                                                              use_panels=use_panels,
                                                              id=trans.security.encode_id( library.id ),
                                                              show_deleted=show_deleted,
                                                              message=message,
                                                              status='done' ) )
        roles = trans.app.security_agent.get_legitimate_roles( trans, library, cntrller )
        all_roles = trans.app.security_agent.get_all_roles( trans, cntrller )
        return trans.fill_template( '/library/common/library_permissions.mako',
                                    cntrller=cntrller,
                                    use_panels=use_panels,
                                    library=library,
                                    current_user_roles=current_user_roles,
                                    roles=roles,
                                    all_roles=all_roles,
                                    show_deleted=show_deleted,
                                    message=escape( message ),
                                    status=escape( status ) )

    @web.expose
    def create_folder( self, trans, cntrller, parent_id, library_id, **kwd ):
        message = escape( kwd.get( 'message', '' ) )
        status = kwd.get( 'status', 'done' )
        show_deleted = util.string_as_bool( kwd.get( 'show_deleted', False ) )
        use_panels = util.string_as_bool( kwd.get( 'use_panels', False ) )
        is_admin = trans.user_is_admin() and cntrller in ( 'library_admin', 'api' )
        current_user_roles = trans.get_current_user_roles()
        try:
            parent_folder = trans.sa_session.query( trans.app.model.LibraryFolder ).get( trans.security.decode_id( parent_id ) )
        except:
            parent_folder = None
        # Check the library which actually contains the user-supplied parent folder, not the user-supplied
        # library, which could be anything.
        self._check_access( trans, cntrller, is_admin, parent_folder, current_user_roles, use_panels, library_id, show_deleted )
        self._check_add( trans, cntrller, is_admin, parent_folder, current_user_roles, use_panels, library_id, show_deleted )
        if kwd.get( 'new_folder_button', False ) or cntrller == 'api':
            new_folder = trans.app.model.LibraryFolder( name=kwd.get( 'name', '' ),
                                                        description=kwd.get( 'description', '' ) )
            # We are associating the last used genome build with folders, so we will always
            # initialize a new folder with the first dbkey in genome builds list which is currently
            # ?    unspecified (?)
            new_folder.genome_build = trans.app.genome_builds.default_value
            parent_folder.add_folder( new_folder )
            trans.sa_session.add( new_folder )
            trans.sa_session.flush()
            # New folders default to having the same permissions as their parent folder
            trans.app.security_agent.copy_library_permissions( trans, parent_folder, new_folder )
            # If we're creating in the API, we're done
            if cntrller == 'api':
                return 200, dict( created=new_folder )
            # If we have an inheritable template, redirect to the folder_info page so information
            # can be filled in immediately.
            widgets = []
            info_association, inherited = new_folder.get_info_association()
            if info_association and ( not( inherited ) or info_association.inheritable ):
                widgets = new_folder.get_template_widgets( trans )
            if info_association:
                message = "The new folder named '%s' has been added to the data library.  " % escape( new_folder.name )
                message += "Additional information about this folder may be added using the inherited template."
                return trans.fill_template( '/library/common/folder_info.mako',
                                            cntrller=cntrller,
                                            use_panels=use_panels,
                                            folder=new_folder,
                                            library_id=library_id,
                                            widgets=widgets,
                                            current_user_roles=current_user_roles,
                                            show_deleted=show_deleted,
                                            info_association=info_association,
                                            inherited=inherited,
                                            message=escape( message ),
                                            status='done' )
            # If not inheritable info_association, redirect to the library.
            message = "The new folder named '%s' has been added to the data library." % escape( new_folder.name )
            # SM: This is the second place where the API controller would
            # reference the library id:
            return trans.response.send_redirect( web.url_for( controller='library_common',
                                                              action='browse_library',
                                                              cntrller=cntrller,
                                                              use_panels=use_panels,
                                                              id=library_id,
                                                              show_deleted=show_deleted,
                                                              message=message,
                                                              status='done' ) )
        # We do not render any template widgets on creation pages since saving the info_association
        # cannot occur before the associated item is saved.
        return trans.fill_template( '/library/common/new_folder.mako',
                                    cntrller=cntrller,
                                    use_panels=use_panels,
                                    library_id=library_id,
                                    folder=parent_folder,
                                    show_deleted=show_deleted,
                                    message=escape( message ),
                                    status=escape( status ) )

    @web.expose
    def folder_info( self, trans, cntrller, id, library_id, **kwd ):
        message = escape( kwd.get( 'message', '' ) )
        status = kwd.get( 'status', 'done' )
        show_deleted = util.string_as_bool( kwd.get( 'show_deleted', False ) )
        use_panels = util.string_as_bool( kwd.get( 'use_panels', False ) )
        is_admin = trans.user_is_admin() and cntrller == 'library_admin'
        current_user_roles = trans.get_current_user_roles()
        try:
            folder = trans.sa_session.query( trans.app.model.LibraryFolder ).get( trans.security.decode_id( id ) )
        except:
            folder = None
        self._check_access( trans, cntrller, is_admin, folder, current_user_roles, use_panels, library_id, show_deleted )
        if kwd.get( 'rename_folder_button', False ):
            self._check_modify( trans, cntrller, is_admin, folder, current_user_roles, use_panels, library_id, show_deleted )
            new_name = kwd.get( 'name', '' )
            new_description = kwd.get( 'description', '' )
            if not new_name:
                message = 'Enter a valid name'
                status = 'error'
            else:
                folder.name = new_name
                folder.description = new_description
                trans.sa_session.add( folder )
                trans.sa_session.flush()
                message = "Information updated for folder '%s'." % escape( folder.name )
                return trans.response.send_redirect( web.url_for( controller='library_common',
                                                                  action='folder_info',
                                                                  cntrller=cntrller,
                                                                  use_panels=use_panels,
                                                                  id=id,
                                                                  library_id=library_id,
                                                                  show_deleted=show_deleted,
                                                                  message=message,
                                                                  status='done' ) )
        # See if we have any associated templates
        widgets = []
        widget_fields_have_contents = False
        info_association, inherited = folder.get_info_association()
        if info_association and ( not( inherited ) or info_association.inheritable ):
            widgets = folder.get_template_widgets( trans )
            widget_fields_have_contents = self.widget_fields_have_contents( widgets )
        return trans.fill_template( '/library/common/folder_info.mako',
                                    cntrller=cntrller,
                                    use_panels=use_panels,
                                    folder=folder,
                                    library_id=library_id,
                                    widgets=widgets,
                                    widget_fields_have_contents=widget_fields_have_contents,
                                    current_user_roles=current_user_roles,
                                    show_deleted=show_deleted,
                                    info_association=info_association,
                                    inherited=inherited,
                                    message=escape( message ),
                                    status=escape( status ) )

    @web.expose
    def folder_permissions( self, trans, cntrller, id, library_id, **kwd ):
        message = escape( kwd.get( 'message', '' ) )
        status = kwd.get( 'status', 'done' )
        show_deleted = util.string_as_bool( kwd.get( 'show_deleted', False ) )
        use_panels = util.string_as_bool( kwd.get( 'use_panels', False ) )
        is_admin = trans.user_is_admin() and cntrller == 'library_admin'
        current_user_roles = trans.get_current_user_roles()
        try:
            folder = trans.sa_session.query( trans.app.model.LibraryFolder ).get( trans.security.decode_id( id ) )
        except:
            folder = None
        self._check_access( trans, cntrller, is_admin, folder, current_user_roles, use_panels, library_id, show_deleted )
        self._check_manage( trans, cntrller, is_admin, folder, current_user_roles, use_panels, library_id, show_deleted )
        if kwd.get( 'update_roles_button', False ):
            # The user clicked the Save button on the 'Associate With Roles' form
            permissions = {}
            for k, v in trans.app.model.Library.permitted_actions.items():
                if k != 'LIBRARY_ACCESS':
                    # LIBRARY_ACCESS is a special permission set only at the library level
                    # and it is not inherited.
                    in_roles = [ trans.sa_session.query( trans.app.model.Role ).get( int( x ) ) for x in util.listify( kwd.get( k + '_in', [] ) ) ]
                    permissions[ trans.app.security_agent.get_action( v.action ) ] = in_roles
            trans.app.security_agent.set_all_library_permissions( trans, folder, permissions )
            trans.sa_session.refresh( folder )
            message = "Permissions updated for folder '%s'." % escape( folder.name )
            return trans.response.send_redirect( web.url_for( controller='library_common',
                                                              action='folder_permissions',
                                                              cntrller=cntrller,
                                                              use_panels=use_panels,
                                                              id=trans.security.encode_id( folder.id ),
                                                              library_id=library_id,
                                                              show_deleted=show_deleted,
                                                              message=message,
                                                              status='done' ) )
        # If the library is public all roles are legitimate, but if the library
        # is restricted, only those roles associated with the LIBRARY_ACCESS
        # permission are legitimate.
        roles = trans.app.security_agent.get_legitimate_roles( trans, folder.parent_library, cntrller )
        return trans.fill_template( '/library/common/folder_permissions.mako',
                                    cntrller=cntrller,
                                    use_panels=use_panels,
                                    folder=folder,
                                    library_id=library_id,
                                    current_user_roles=current_user_roles,
                                    roles=roles,
                                    show_deleted=show_deleted,
                                    message=escape( message ),
                                    status=escape( status ) )

    @web.expose
    def ldda_edit_info( self, trans, cntrller, library_id, folder_id, id, **kwd ):
        message = escape( kwd.get( 'message', '' ) )
        status = kwd.get( 'status', 'done' )
        show_deleted = util.string_as_bool( kwd.get( 'show_deleted', False ) )
        use_panels = util.string_as_bool( kwd.get( 'use_panels', False ) )
        is_admin = trans.user_is_admin() and cntrller == 'library_admin'
        current_user_roles = trans.get_current_user_roles()
        try:
            ldda = trans.sa_session.query( trans.app.model.LibraryDatasetDatasetAssociation ).get( trans.security.decode_id( id ) )
        except:
            ldda = None
        self._check_access( trans, cntrller, is_admin, ldda, current_user_roles, use_panels, library_id, show_deleted )
        self._check_modify( trans, cntrller, is_admin, ldda, current_user_roles, use_panels, library_id, show_deleted )
        dbkey = kwd.get( 'dbkey', '?' )
        if isinstance( dbkey, list ):
            dbkey = dbkey[0]
        file_formats = [ dtype_name for dtype_name, dtype_value in trans.app.datatypes_registry.datatypes_by_extension.iteritems() if dtype_value.allow_datatype_change ]
        file_formats.sort()

        def __ok_to_edit_metadata( ldda_id ):
            # prevent modifying metadata when dataset is queued or running as input/output
            # This code could be more efficient, i.e. by using mappers, but to prevent slowing down loading a History panel, we'll leave the code here for now
            for job_to_dataset_association in trans.sa_session.query(
                    self.app.model.JobToInputLibraryDatasetAssociation ) \
                    .filter_by( ldda_id=ldda_id ) \
                    .all() \
                    + trans.sa_session.query( self.app.model.JobToOutputLibraryDatasetAssociation ) \
                    .filter_by( ldda_id=ldda_id ) \
                    .all():
                if job_to_dataset_association.job.state not in [ job_to_dataset_association.job.states.OK, job_to_dataset_association.job.states.ERROR, job_to_dataset_association.job.states.DELETED ]:
                    return False
            return True

        # See if we have any associated templates
        widgets = []
        info_association, inherited = ldda.get_info_association()
        if info_association and ( not( inherited ) or info_association.inheritable ):
            widgets = ldda.get_template_widgets( trans )
        if kwd.get( 'change', False ):
            # The user clicked the Save button on the 'Change data type' form
            if __ok_to_edit_metadata( ldda.id ):
                if ldda.datatype.allow_datatype_change and trans.app.datatypes_registry.get_datatype_by_extension( kwd.get( 'datatype' ) ).allow_datatype_change:
                    trans.app.datatypes_registry.change_datatype( ldda, kwd.get( 'datatype' ) )
                    trans.sa_session.flush()
                    message = "Data type changed for library dataset '%s'." % escape( ldda.name )
                    status = 'done'
                else:
                    message = "You are unable to change datatypes in this manner. Changing %s to %s is not allowed." % ( escape( ldda.extension ), escape( kwd.get( 'datatype' ) ) )
                    status = 'error'
            else:
                message = "This dataset is currently being used as input or output.  You cannot change datatype until the jobs have completed or you have canceled them."
                status = "error"
        elif kwd.get( 'save', False ):
            # The user clicked the Save button on the 'Edit Attributes' form
            new_name = kwd.get( 'name', '' )
            new_info = kwd.get( 'info', '' )
            new_message = escape( kwd.get( 'message', ''  ) )
            if not new_name:
                message = 'Enter a valid name'
                status = 'error'
            else:
                ldda.name = new_name
                ldda.info = new_info
                ldda.message = new_message
                if __ok_to_edit_metadata( ldda.id ):
                    # The following for loop will save all metadata_spec items
                    for name, spec in ldda.datatype.metadata_spec.items():
                        if spec.get("readonly"):
                            continue
                        optional = kwd.get( "is_" + name, None )
                        if optional and optional == 'true':
                            # optional element... == 'true' actually means it is NOT checked (and therefore ommitted)
                            setattr( ldda.metadata, name, None )
                        else:
                            setattr( ldda.metadata, name, spec.unwrap( kwd.get( name, None ) ) )
                    ldda.metadata.dbkey = dbkey
                    ldda.datatype.after_setting_metadata( ldda )
                    message = "Attributes updated for library dataset '%s'." % escape( ldda.name )
                    status = 'done'
                else:
                    message = "Attributes updated, but metadata could not be changed because this dataset is currently being used as input or output. You must cancel or wait for these jobs to complete before changing metadata."
                    status = 'warning'
                trans.sa_session.flush()
        elif kwd.get( 'detect', False ):
            # The user clicked the Auto-detect button on the 'Edit Attributes' form
            if __ok_to_edit_metadata( ldda.id ):
                for name, spec in ldda.datatype.metadata_spec.items():
                    # We need to be careful about the attributes we are resetting
                    if name not in [ 'name', 'info', 'dbkey' ]:
                        if spec.get( 'default' ):
                            setattr( ldda.metadata, name, spec.unwrap( spec.get( 'default' ) ) )
                message = "Attributes have been queued to be updated for library dataset '%s'." % escape( ldda.name )
                status = 'done'
                trans.app.datatypes_registry.set_external_metadata_tool.tool_action.execute( trans.app.datatypes_registry.set_external_metadata_tool, trans, incoming={ 'input1': ldda } )
            else:
                message = "This dataset is currently being used as input or output.  You cannot change metadata until the jobs have completed or you have canceled them."
                status = 'error'
            trans.sa_session.flush()
        elif kwd.get( 'change_extended_metadata', False):
            em_string = kwd.get("extended_metadata", "" )
            if len(em_string):
                payload = None
                try:
                    payload = loads(em_string)
                except Exception:
                    message = 'Invalid JSON input'
                    status = 'error'
                if payload is not None:
                    if ldda is not None:
                        ex_obj = self.get_item_extended_metadata_obj(trans, ldda)
                        if ex_obj is not None:
                            self.unset_item_extended_metadata_obj(trans, ldda)
                            self.delete_extended_metadata(trans, ex_obj)
                        ex_obj = self.create_extended_metadata(trans, payload)
                        self.set_item_extended_metadata_obj(trans, ldda, ex_obj)
                        message = "Updated Extended metadata '%s'." % escape( ldda.name )
                        status = 'done'
                    else:
                        message = "LDDA not found"
                        status = 'error'
            else:
                if ldda is not None:
                    ex_obj = self.get_item_extended_metadata_obj(trans, ldda)
                    if ex_obj is not None:
                        self.unset_item_extended_metadata_obj(trans, ldda)
                        self.delete_extended_metadata(trans, ex_obj)
                message = "Deleted Extended metadata '%s'." % escape( ldda.name )
                status = 'done'

        if "dbkey" in ldda.datatype.metadata_spec and not ldda.metadata.dbkey:
            # Copy dbkey into metadata, for backwards compatability
            # This looks like it does nothing, but getting the dbkey
            # returns the metadata dbkey unless it is None, in which
            # case it resorts to the old dbkey.  Setting the dbkey
            # sets it properly in the metadata
            ldda.metadata.dbkey = ldda.dbkey
        return trans.fill_template( "/library/common/ldda_edit_info.mako",
                                    cntrller=cntrller,
                                    use_panels=use_panels,
                                    ldda=ldda,
                                    library_id=library_id,
                                    file_formats=file_formats,
                                    widgets=widgets,
                                    current_user_roles=current_user_roles,
                                    show_deleted=show_deleted,
                                    info_association=info_association,
                                    inherited=inherited,
                                    message=escape( message ),
                                    status=escape( status ) )

    @web.expose
    def ldda_info( self, trans, cntrller, library_id, folder_id, id, **kwd ):
        message = escape( kwd.get( 'message', '' ) )
        status = kwd.get( 'status', 'done' )
        show_deleted = util.string_as_bool( kwd.get( 'show_deleted', False ) )
        show_associated_hdas_and_lddas = util.string_as_bool( kwd.get( 'show_associated_hdas_and_lddas', False ) )
        use_panels = util.string_as_bool( kwd.get( 'use_panels', False ) )
        is_admin = trans.user_is_admin() and cntrller == 'library_admin'
        current_user_roles = trans.get_current_user_roles()
        ldda = trans.sa_session.query( trans.app.model.LibraryDatasetDatasetAssociation ).get( trans.security.decode_id( id ) )
        self._check_access( trans, cntrller, is_admin, ldda, current_user_roles, use_panels, library_id, show_deleted )
        if is_admin and show_associated_hdas_and_lddas:
            # Get all associated hdas and lddas that use the same disk file.
            associated_hdas = trans.sa_session.query( trans.model.HistoryDatasetAssociation ) \
                                              .filter( and_( trans.model.HistoryDatasetAssociation.deleted == false(),
                                                             trans.model.HistoryDatasetAssociation.dataset_id == ldda.dataset_id ) ) \
                                              .all()
            associated_lddas = trans.sa_session.query( trans.model.LibraryDatasetDatasetAssociation ) \
                                               .filter( and_( trans.model.LibraryDatasetDatasetAssociation.deleted == false(),
                                                              trans.model.LibraryDatasetDatasetAssociation.dataset_id == ldda.dataset_id,
                                                              trans.model.LibraryDatasetDatasetAssociation.id != ldda.id ) ) \
                                               .all()
        else:
            associated_hdas = []
            associated_lddas = []
        # See if we have any associated templates
        widgets = []
        widget_fields_have_contents = False
        info_association, inherited = ldda.get_info_association()
        if info_association and ( not( inherited ) or info_association.inheritable ):
            widgets = ldda.get_template_widgets( trans )
            widget_fields_have_contents = self.widget_fields_have_contents( widgets )
        return trans.fill_template( '/library/common/ldda_info.mako',
                                    cntrller=cntrller,
                                    use_panels=use_panels,
                                    ldda=ldda,
                                    library=ldda.library_dataset.folder.parent_library,
                                    show_associated_hdas_and_lddas=show_associated_hdas_and_lddas,
                                    associated_hdas=associated_hdas,
                                    associated_lddas=associated_lddas,
                                    show_deleted=show_deleted,
                                    widgets=widgets,
                                    widget_fields_have_contents=widget_fields_have_contents,
                                    current_user_roles=current_user_roles,
                                    info_association=info_association,
                                    inherited=inherited,
                                    message=escape( message ),
                                    status=escape( status ) )

    @web.expose
    def ldda_permissions( self, trans, cntrller, library_id, folder_id, id, **kwd ):
        message = str( escape( kwd.get( 'message', '' ) ) )
        status = kwd.get( 'status', 'done' )
        show_deleted = util.string_as_bool( kwd.get( 'show_deleted', False ) )
        use_panels = util.string_as_bool( kwd.get( 'use_panels', False ) )
        ids = util.listify( id )
        lddas = []
        libraries = []
        is_admin = trans.user_is_admin() and cntrller == 'library_admin'
        current_user_roles = trans.get_current_user_roles()
        for id in ids:
            try:
                ldda = trans.sa_session.query( trans.app.model.LibraryDatasetDatasetAssociation ).get( trans.security.decode_id( id ) )
            except:
                ldda = None
            if ldda:
                library = ldda.library_dataset.folder.parent_library
            self._check_access( trans, cntrller, is_admin, ldda, current_user_roles, use_panels, library_id, show_deleted )
            lddas.append( ldda )
            libraries.append( library )
        library = libraries[0]
        if filter( lambda x: x != library, libraries ):
            message = "Library datasets specified span multiple libraries."
            return trans.response.send_redirect( web.url_for( controller='library_common',
                                                              action='browse_library',
                                                              id=library_id,
                                                              cntrller=cntrller,
                                                              use_panels=use_panels,
                                                              message=message,
                                                              status='error' ) )
        # If access to the dataset is restricted, then use the roles associated with the DATASET_ACCESS permission to
        # determine the legitimate roles.  If the dataset is public, see if access to the library is restricted.  If
        # it is, use the roles associated with the LIBRARY_ACCESS permission to determine the legitimate roles.  If both
        # the dataset and the library are public, all roles are legitimate.  All of the datasets will have the same
        # permissions at this point.
        ldda = lddas[0]
        if trans.app.security_agent.dataset_is_public( ldda.dataset ):
            # The dataset is public, so check access to the library
            roles = trans.app.security_agent.get_legitimate_roles( trans, library, cntrller )
        else:
            roles = trans.app.security_agent.get_legitimate_roles( trans, ldda.dataset, cntrller )
        if kwd.get( 'update_roles_button', False ):
            # Dataset permissions
            access_action = trans.app.security_agent.get_action( trans.app.security_agent.permitted_actions.DATASET_ACCESS.action )
            manage_permissions_action = trans.app.security_agent.get_action( trans.app.security_agent.permitted_actions.DATASET_MANAGE_PERMISSIONS.action )
            permissions, in_roles, error, message = \
                trans.app.security_agent.derive_roles_from_access( trans, trans.app.security.decode_id( library_id ), cntrller, library=True, **kwd )
            # Keep roles for DATASET_MANAGE_PERMISSIONS on the dataset
            if not ldda.has_manage_permissions_roles( trans ):
                # Permission setting related to DATASET_MANAGE_PERMISSIONS was broken for a period of time,
                # so it is possible that some Datasets have no roles associated with the DATASET_MANAGE_PERMISSIONS
                # permission.  In this case, we'll reset this permission to the ldda user's private role.
                # dataset_manage_permissions_roles = [ trans.app.security_agent.get_private_user_role( ldda.user ) ]
                permissions[ manage_permissions_action ] = [ trans.app.security_agent.get_private_user_role( ldda.user ) ]
            else:
                permissions[ manage_permissions_action ] = ldda.get_manage_permissions_roles( trans )
            for ldda in lddas:
                # Set the DATASET permissions on the Dataset.
                if error:
                    # Keep the original role associations for the DATASET_ACCESS permission on the ldda.
                    permissions[ access_action ] = ldda.get_access_roles( trans )
                    status = 'error'
                else:
                    error = trans.app.security_agent.set_all_dataset_permissions( ldda.dataset, permissions )
                    if error:
                        message += error
                        status = 'error'
                    trans.sa_session.refresh( ldda.dataset )
            if not error:
                # Set the LIBRARY permissions on the LibraryDataset.  The LibraryDataset and
                # LibraryDatasetDatasetAssociation will be set with the same permissions.
                permissions = {}
                for k, v in trans.app.model.Library.permitted_actions.items():
                    if k != 'LIBRARY_ACCESS':
                        # LIBRARY_ACCESS is a special permission set only at the library level and it is not inherited.
                        in_roles = [ trans.sa_session.query( trans.app.model.Role ).get( x ) for x in util.listify( kwd.get( k + '_in', [] ) ) ]
                        permissions[ trans.app.security_agent.get_action( v.action ) ] = in_roles
                for ldda in lddas:
                    error = trans.app.security_agent.set_all_library_permissions( trans, ldda.library_dataset, permissions )
                    trans.sa_session.refresh( ldda.library_dataset )
                    if error:
                        message = error
                    else:
                        # Set the LIBRARY permissions on the LibraryDatasetDatasetAssociation
                        trans.app.security_agent.set_all_library_permissions( trans, ldda, permissions )
                        trans.sa_session.refresh( ldda )
                if len( lddas ) == 1:
                    message = "Permissions updated for dataset '%s'." % escape( ldda.name )
                else:
                    message = 'Permissions updated for %d datasets.' % len( lddas )
                status = 'done'
            return trans.fill_template( "/library/common/ldda_permissions.mako",
                                        cntrller=cntrller,
                                        use_panels=use_panels,
                                        lddas=lddas,
                                        library_id=library_id,
                                        roles=roles,
                                        show_deleted=show_deleted,
                                        message=escape( message ),
                                        status=escape( status ) )
        if len( ids ) > 1:
            # Ensure that the permissions across all library items are identical, otherwise we can't update them together.
            check_list = []
            for ldda in lddas:
                permissions = []
                # Check the library level permissions - the permissions on the LibraryDatasetDatasetAssociation
                # will always be the same as the permissions on the associated LibraryDataset.
                for library_permission in trans.app.security_agent.get_permissions( ldda.library_dataset ):
                    if library_permission.action not in permissions:
                        permissions.append( library_permission.action )
                for dataset_permission in trans.app.security_agent.get_permissions( ldda.dataset ):
                    if dataset_permission.action not in permissions:
                        permissions.append( dataset_permission.action )
                permissions.sort()
                if not check_list:
                    check_list = permissions
                if permissions != check_list:
                    message = 'The datasets you selected do not have identical permissions, so they can not be updated together'
                    trans.response.send_redirect( web.url_for( controller='library_common',
                                                               action='browse_library',
                                                               cntrller=cntrller,
                                                               use_panels=use_panels,
                                                               id=library_id,
                                                               show_deleted=show_deleted,
                                                               message=message,
                                                               status='error' ) )
        # Display permission form, permissions will be updated for all lddas simultaneously.
        return trans.fill_template( "/library/common/ldda_permissions.mako",
                                    cntrller=cntrller,
                                    use_panels=use_panels,
                                    lddas=lddas,
                                    library_id=library_id,
                                    roles=roles,
                                    show_deleted=show_deleted,
                                    message=escape( message ),
                                    status=escape( status ) )

    @web.expose
    def upload_library_dataset( self, trans, cntrller, library_id, folder_id, **kwd ):
        message = escape( kwd.get( 'message', '' ) )
        status = kwd.get( 'status', 'done' )
        ldda_message = escape( kwd.get( 'ldda_message', '' ) )
        # deleted = util.string_as_bool( kwd.get( 'deleted', False ) )
        show_deleted = util.string_as_bool( kwd.get( 'show_deleted', False ) )
        use_panels = util.string_as_bool( kwd.get( 'use_panels', False ) )
        replace_id = kwd.get( 'replace_id', None )
        replace_dataset = None
        upload_option = kwd.get( 'upload_option', 'upload_file' )
        if kwd.get( 'files_0|space_to_tab', False ):
            space_to_tab = kwd.get( 'files_0|space_to_tab', '' )
        else:
            space_to_tab = kwd.get( 'space_to_tab', '' )
        link_data_only = kwd.get( 'link_data_only', 'copy_files' )
        dbkey = kwd.get( 'dbkey', '?' )
        if isinstance( dbkey, list ):
            last_used_build = dbkey[0]
        else:
            last_used_build = dbkey
        roles = kwd.get( 'roles', '' )
        is_admin = trans.user_is_admin() and cntrller in ( 'library_admin', 'api' )
        current_user_roles = trans.get_current_user_roles()
        widgets = []
        info_association, inherited = None, None
        template_id = "None"
        if replace_id not in [ '', None, 'None' ]:
            replace_dataset = trans.sa_session.query( trans.app.model.LibraryDataset ).get( trans.security.decode_id( replace_id ) )
            self._check_access( trans, cntrller, is_admin, replace_dataset, current_user_roles, use_panels, library_id, show_deleted )
            self._check_modify( trans, cntrller, is_admin, replace_dataset, current_user_roles, use_panels, library_id, show_deleted )
            library = replace_dataset.folder.parent_library
            folder = replace_dataset.folder
            info_association, inherited = replace_dataset.library_dataset_dataset_association.get_info_association()
            if info_association and ( not( inherited ) or info_association.inheritable ):
                widgets = replace_dataset.library_dataset_dataset_association.get_template_widgets( trans )
            # The name is stored - by the time the new ldda is created, replace_dataset.name
            # will point to the new ldda, not the one it's replacing.
            replace_dataset_name = replace_dataset.name
            if not last_used_build:
                last_used_build = replace_dataset.library_dataset_dataset_association.dbkey
        else:
            folder = trans.sa_session.query( trans.app.model.LibraryFolder ).get( trans.security.decode_id( folder_id ) )
            self._check_access( trans, cntrller, is_admin, folder, current_user_roles, use_panels, library_id, show_deleted )
            self._check_add( trans, cntrller, is_admin, folder, current_user_roles, use_panels, library_id, show_deleted )
            library = folder.parent_library
        if folder and last_used_build in [ 'None', None, '?' ]:
            last_used_build = folder.genome_build
        if kwd.get( 'runtool_btn', False ) or kwd.get( 'ajax_upload', False ) or cntrller == 'api':
            error = False
            if upload_option == 'upload_paths' and not trans.app.config.allow_library_path_paste:
                error = True
                message = '"allow_library_path_paste" is not defined in the Galaxy configuration file'
            elif upload_option == 'upload_paths' and not is_admin:
                error = True
                message = 'Uploading files via filesystem paths can only be performed by administrators'
            elif roles:
                # Check to see if the user selected roles to associate with the DATASET_ACCESS permission
                # on the dataset that would cause accessibility issues.
                vars = dict( DATASET_ACCESS_in=roles )
                permissions, in_roles, error, message = \
                    trans.app.security_agent.derive_roles_from_access( trans, library.id, cntrller, library=True, **vars )
            if error:
                if cntrller == 'api':
                    return 400, message
                trans.response.send_redirect( web.url_for( controller='library_common',
                                                           action='upload_library_dataset',
                                                           cntrller=cntrller,
                                                           library_id=library_id,
                                                           folder_id=folder_id,
                                                           replace_id=replace_id,
                                                           upload_option=upload_option,
                                                           show_deleted=show_deleted,
                                                           message=message,
                                                           status='error' ) )
            else:
                # See if we have any inherited templates.
                if not info_association:
                    info_association, inherited = folder.get_info_association( inherited=True )
                if info_association and info_association.inheritable:
                    template_id = str( info_association.template.id )
                    widgets = folder.get_template_widgets( trans, get_contents=True )
                    processed_widgets = []
                    # The list of widgets may include an AddressField which we need to save if it is new
                    for index, widget_dict in enumerate( widgets ):
                        widget = widget_dict[ 'widget' ]
                        if isinstance( widget, AddressField ):
                            value = kwd.get( widget.name, '' )
                            if value == 'new':
                                if self.field_param_values_ok( widget.name, 'AddressField', **kwd ):
                                    # Save the new address
                                    address = trans.app.model.UserAddress( user=trans.user )
                                    self.save_widget_field( trans, address, widget.name, **kwd )
                                    widget.value = str( address.id )
                                    widget_dict[ 'widget' ] = widget
                                    processed_widgets.append( widget_dict )
                                    # It is now critical to update the value of 'field_%i', replacing the string
                                    # 'new' with the new address id.  This is necessary because the upload_dataset()
                                    # method below calls the handle_library_params() method, which does not parse the
                                    # widget fields, it instead pulls form values from kwd.  See the FIXME comments in the
                                    # handle_library_params() method, and the CheckboxField code in the next conditional.
                                    kwd[ widget.name ] = str( address.id )
                                else:
                                    # The invalid address won't be saved, but we cannot display error
                                    # messages on the upload form due to the ajax upload already occurring.
                                    # When we re-engineer the upload process ( currently under way ), we
                                    # will be able to check the form values before the ajax upload occurs
                                    # in the background.  For now, we'll do nothing...
                                    pass
                        elif isinstance( widget, CheckboxField ):
                            # We need to check the value from kwd since util.Params would have munged the list if
                            # the checkbox is checked.
                            value = kwd.get( widget.name, '' )
                            if CheckboxField.is_checked( value ):
                                widget.value = 'true'
                                widget_dict[ 'widget' ] = widget
                                processed_widgets.append( widget_dict )
                                kwd[ widget.name ] = 'true'
                        else:
                            processed_widgets.append( widget_dict )
                    widgets = processed_widgets
                created_outputs_dict = trans.webapp.controllers[ 'library_common' ].upload_dataset( trans,
                                                                                                    cntrller=cntrller,
                                                                                                    library_id=trans.security.encode_id( library.id ),
                                                                                                    folder_id=trans.security.encode_id( folder.id ),
                                                                                                    template_id=template_id,
                                                                                                    widgets=widgets,
                                                                                                    replace_dataset=replace_dataset,
                                                                                                    **kwd )
                if created_outputs_dict:
                    if cntrller == 'api':
                        # created_outputs_dict can be a string only if cntrller == 'api'
                        if type( created_outputs_dict ) == str:
                            return 400, created_outputs_dict
                        elif type( created_outputs_dict ) == tuple:
                            return created_outputs_dict[0], created_outputs_dict[1]
                        return 200, created_outputs_dict
                    total_added = len( created_outputs_dict.keys() )
                    ldda_id_list = [ str( v.id ) for k, v in created_outputs_dict.items() ]
                    created_ldda_ids = ",".join( ldda_id_list )
                    if replace_dataset:
                        message = "Added %d dataset versions to the library dataset '%s' in the folder '%s'." % ( total_added, escape( replace_dataset_name ), escape( folder.name ) )
                    else:
                        if not folder.parent:
                            # Libraries have the same name as their root_folder
                            message = "Added %d datasets to the library '%s' (each is selected).  " % ( total_added, escape( folder.name ) )
                        else:
                            message = "Added %d datasets to the folder '%s' (each is selected).  " % ( total_added, escape( folder.name ) )
                        if cntrller == 'library_admin':
                            message += "Click the Go button at the bottom of this page to edit the permissions on these datasets if necessary."
                            status = 'done'
                        else:
                            # Since permissions on all LibraryDatasetDatasetAssociations must be the same at this point, we only need
                            # to check one of them to see if the current user can manage permissions on them.
                            check_ldda = trans.sa_session.query( trans.app.model.LibraryDatasetDatasetAssociation ).get( ldda_id_list[0] )
                            if trans.app.security_agent.can_manage_library_item( current_user_roles, check_ldda ):
                                if replace_dataset:
                                    default_action = ''
                                else:
                                    message += "Click the Go button at the bottom of this page to edit the permissions on these datasets if necessary."
                                    default_action = 'manage_permissions'
                            else:
                                default_action = 'import_to_current_history'
                            trans.response.send_redirect( web.url_for( controller='library_common',
                                                                       action='browse_library',
                                                                       cntrller=cntrller,
                                                                       id=library_id,
                                                                       default_action=default_action,
                                                                       created_ldda_ids=created_ldda_ids,
                                                                       show_deleted=show_deleted,
                                                                       message=message,
                                                                       status='done' ) )
                else:
                    created_ldda_ids = ''
                    message = "Upload failed"
                    status = 'error'
                    if cntrller == 'api':
                        return 400, message
                trans.response.send_redirect( web.url_for( controller='library_common',
                                                           action='browse_library',
                                                           cntrller=cntrller,
                                                           id=library_id,
                                                           created_ldda_ids=created_ldda_ids,
                                                           show_deleted=show_deleted,
                                                           message=message,
                                                           status=status ) )
        # Note: if the upload form was submitted due to refresh_on_change for a form field, we cannot re-populate
        # the field for the selected file ( files_0|file_data ) if the user selected one.  This is because the value
        # attribute of the html input file type field is typically ignored by browsers as a security precaution.

        # See if we have any inherited templates.
        if not info_association:
            info_association, inherited = folder.get_info_association( inherited=True )
            if info_association and info_association.inheritable:
                widgets = folder.get_template_widgets( trans, get_contents=True )
        if info_association:
            # Retain contents of widget fields when form was submitted via refresh_on_change.
            widgets = self.populate_widgets_from_kwd( trans, widgets, **kwd )
            template_id = str( info_association.template.id )

        # Send list of data formats to the upload form so the "extension" select list can be populated dynamically
        file_formats = trans.app.datatypes_registry.upload_file_formats

        dbkeys = trans.app.genomes.get_dbkeys( trans )
        dbkeys.sort( key=lambda dbkey: dbkey[0].lower() )

        # Send the current history to the form to enable importing datasets from history to library
        history = trans.get_history()
        if history is not None:
            trans.sa_session.refresh( history )
        if upload_option == 'upload_file' and trans.app.config.nginx_upload_path:
            # If we're using nginx upload, override the form action -
            # url_for is intentionally not used on the base URL here -
            # nginx_upload_path is expected to include the proxy prefix if the
            # administrator intends for it to be part of the URL.
            action = trans.app.config.nginx_upload_path + '?nginx_redir=' + web.url_for( controller='library_common', action='upload_library_dataset' )
        else:
            action = web.url_for( controller='library_common', action='upload_library_dataset' )
        do_not_display_options = []
        if replace_dataset:
            # TODO: Not sure why, but 'upload_paths' is not allowed if replacing a dataset.  See self.make_library_uploaded_dataset().
            do_not_display_options = [ 'upload_directory', 'upload_paths' ]
        upload_option_select_list = self._build_upload_option_select_list( trans, upload_option, is_admin, do_not_display_options )
        roles_select_list = self._build_roles_select_list( trans, cntrller, library, util.listify( roles ) )
        return trans.fill_template( '/library/common/upload.mako',
                                    cntrller=cntrller,
                                    upload_option_select_list=upload_option_select_list,
                                    upload_option=upload_option,
                                    action=action,
                                    library_id=library_id,
                                    folder_id=folder_id,
                                    replace_dataset=replace_dataset,
                                    file_formats=file_formats,
                                    dbkeys=dbkeys,
                                    last_used_build=last_used_build,
                                    roles_select_list=roles_select_list,
                                    history=history,
                                    widgets=widgets,
                                    template_id=template_id,
                                    space_to_tab=space_to_tab,
                                    link_data_only=link_data_only,
                                    show_deleted=show_deleted,
                                    ldda_message=ldda_message,
                                    message=escape( message ),
                                    status=escape( status ) )

    def upload_dataset( self, trans, cntrller, library_id, folder_id, replace_dataset=None, **kwd ):
        # Set up the traditional tool state/params
        tool_id = 'upload1'
        tool = trans.app.toolbox.get_tool( tool_id )
        state = tool.new_state( trans )
        tool.update_state( trans, tool.inputs_by_page[0], state.inputs, kwd )
        tool_params = state.inputs
        dataset_upload_inputs = []
        for input_name, input in tool.inputs.iteritems():
            if input.type == "upload_dataset":
                dataset_upload_inputs.append( input )
        # Library-specific params
        show_deleted = util.string_as_bool( kwd.get( 'show_deleted', False ) )
        message = escape( kwd.get( 'message', '' ) )
        server_dir = kwd.get( 'server_dir', '' )
        if replace_dataset not in [ None, 'None' ]:
            replace_id = trans.security.encode_id( replace_dataset.id )
        else:
            replace_id = None
        upload_option = kwd.get( 'upload_option', 'upload_file' )
        response_code = 200
        if upload_option == 'upload_directory':
            if server_dir in [ None, 'None', '' ]:
                response_code = 400
            if cntrller == 'library_admin' or ( cntrller == 'api' and trans.user_is_admin ):
                import_dir = trans.app.config.library_import_dir
                import_dir_desc = 'library_import_dir'
                full_dir = os.path.join( import_dir, server_dir )
            else:
                import_dir = trans.app.config.user_library_import_dir
                import_dir_desc = 'user_library_import_dir'
                if server_dir == trans.user.email:
                    full_dir = os.path.join( import_dir, server_dir )
                else:
                    full_dir = os.path.join( import_dir, trans.user.email, server_dir )
            if import_dir:
                message = 'Select a directory'
            else:
                response_code = 403
                message = '"%s" is not defined in the Galaxy configuration file' % import_dir_desc
        elif upload_option == 'upload_paths':
            if not trans.app.config.allow_library_path_paste:
                response_code = 403
                message = '"allow_library_path_paste" is not defined in the Galaxy configuration file'
        # Some error handling should be added to this method.
        try:
            # FIXME: instead of passing params here ( which have been processed by util.Params(), the original kwd
            # should be passed so that complex objects that may have been included in the initial request remain.
            library_bunch = upload_common.handle_library_params( trans, kwd, folder_id, replace_dataset )
        except:
            response_code = 500
            message = "Unable to parse upload parameters, please report this error."
        # Proceed with (mostly) regular upload processing if we're still errorless
        if response_code == 200:
            precreated_datasets = upload_common.get_precreated_datasets( trans, tool_params, trans.app.model.LibraryDatasetDatasetAssociation, controller=cntrller )
            if upload_option == 'upload_file':
                tool_params = upload_common.persist_uploads( tool_params )
                uploaded_datasets = upload_common.get_uploaded_datasets( trans, cntrller, tool_params, precreated_datasets, dataset_upload_inputs, library_bunch=library_bunch )
            elif upload_option == 'upload_directory':
                uploaded_datasets, response_code, message = self.get_server_dir_uploaded_datasets( trans, cntrller, kwd, full_dir, import_dir_desc, library_bunch, response_code, message )
            elif upload_option == 'upload_paths':
                uploaded_datasets, response_code, message = self.get_path_paste_uploaded_datasets( trans, cntrller, kwd, library_bunch, response_code, message )
            upload_common.cleanup_unused_precreated_datasets( precreated_datasets )
            if upload_option == 'upload_file' and not uploaded_datasets:
                response_code = 400
                message = 'Select a file, enter a URL or enter text'
        if response_code != 200:
            if cntrller == 'api':
                return ( response_code, message )
            trans.response.send_redirect( web.url_for( controller='library_common',
                                                       action='upload_library_dataset',
                                                       cntrller=cntrller,
                                                       library_id=library_id,
                                                       folder_id=folder_id,
                                                       replace_id=replace_id,
                                                       upload_option=upload_option,
                                                       show_deleted=show_deleted,
                                                       message=message,
                                                       status='error' ) )
        json_file_path = upload_common.create_paramfile( trans, uploaded_datasets )
        data_list = [ ud.data for ud in uploaded_datasets ]
        job, output = upload_common.create_job( trans, tool_params, tool, json_file_path, data_list, folder=library_bunch.folder )
        # HACK: Prevent outputs_to_working_directory from overwriting inputs when "linking"
        job.add_parameter( 'link_data_only', dumps( kwd.get( 'link_data_only', 'copy_files' ) ) )
        job.add_parameter( 'uuid', dumps( kwd.get( 'uuid', None ) ) )
        trans.sa_session.add( job )
        trans.sa_session.flush()
        return output

    def make_library_uploaded_dataset( self, trans, cntrller, params, name, path, type, library_bunch, in_folder=None ):
        link_data_only = params.get( 'link_data_only', 'copy_files' )
        uuid_str = params.get( 'uuid', None )
        file_type = params.get( 'file_type', None )
        library_bunch.replace_dataset = None  # not valid for these types of upload
        uploaded_dataset = util.bunch.Bunch()
        new_name = name
        # Remove compressed file extensions, if any, but only if
        # we're copying files into Galaxy's file space.
        if link_data_only == 'copy_files':
            if new_name.endswith( '.gz' ):
                new_name = new_name.rstrip( '.gz' )
            elif new_name.endswith( '.zip' ):
                new_name = new_name.rstrip( '.zip' )
        uploaded_dataset.name = new_name
        uploaded_dataset.path = path
        uploaded_dataset.type = type
        uploaded_dataset.ext = None
        uploaded_dataset.file_type = file_type
        uploaded_dataset.dbkey = params.get( 'dbkey', None )
        uploaded_dataset.space_to_tab = params.get( 'space_to_tab', None )
        if in_folder:
            uploaded_dataset.in_folder = in_folder
        uploaded_dataset.data = upload_common.new_upload( trans, cntrller, uploaded_dataset, library_bunch )
        uploaded_dataset.link_data_only = link_data_only
        uploaded_dataset.uuid = uuid_str
        if link_data_only == 'link_to_files':
            uploaded_dataset.data.file_name = os.path.abspath( path )
            # Since we are not copying the file into Galaxy's managed
            # default file location, the dataset should never be purgable.
            uploaded_dataset.data.dataset.purgable = False
            trans.sa_session.add_all( ( uploaded_dataset.data, uploaded_dataset.data.dataset ) )
            trans.sa_session.flush()
        return uploaded_dataset

    def get_server_dir_uploaded_datasets( self, trans, cntrller, params, full_dir, import_dir_desc, library_bunch, response_code, message ):
        dir_response = self._get_server_dir_files(params, full_dir, import_dir_desc)
        files = dir_response[0]
        if not files:
            return dir_response
        uploaded_datasets = []
        for file in files:
            name = os.path.basename( file )
            uploaded_datasets.append( self.make_library_uploaded_dataset( trans, cntrller, params, name, file, 'server_dir', library_bunch ) )
        return uploaded_datasets, 200, None

    def _get_server_dir_files( self, params, full_dir, import_dir_desc ):
        files = []
        try:
            for entry in os.listdir( full_dir ):
                # Only import regular files
                path = os.path.join( full_dir, entry )
                link_data_only = params.get( 'link_data_only', 'copy_files' )
                if os.path.islink( full_dir ) and link_data_only == 'link_to_files':
                    # If we're linking instead of copying and the
                    # sub-"directory" in the import dir is actually a symlink,
                    # dereference the symlink, but not any of its contents.
                    link_path = os.readlink( full_dir )
                    if os.path.isabs( link_path ):
                        path = os.path.join( link_path, entry )
                    else:
                        path = os.path.abspath( os.path.join( link_path, entry ) )
                elif os.path.islink( path ) and os.path.isfile( path ) and link_data_only == 'link_to_files':
                    # If we're linking instead of copying and the "file" in the
                    # sub-directory of the import dir is actually a symlink,
                    # dereference the symlink (one dereference only, Vasili).
                    link_path = os.readlink( path )
                    if os.path.isabs( link_path ):
                        path = link_path
                    else:
                        path = os.path.abspath( os.path.join( os.path.dirname( path ), link_path ) )
                if os.path.isfile( path ):
                    files.append( path )
        except Exception, e:
            message = "Unable to get file list for configured %s, error: %s" % ( import_dir_desc, str( e ) )
            response_code = 500
            return None, response_code, message
        if not files:
            message = "The directory '%s' contains no valid files" % full_dir
            response_code = 400
            return None, response_code, message
        return files, None, None

    def get_path_paste_uploaded_datasets( self, trans, cntrller, params, library_bunch, response_code, message ):
        preserve_dirs = util.string_as_bool( params.get( 'preserve_dirs', False ) )
        uploaded_datasets = []
        (files_and_folders, _response_code, _message) = self._get_path_files_and_folders(params, preserve_dirs)
        if _response_code:
            return (uploaded_datasets, _response_code, _message)
        for (path, name, folder) in files_and_folders:
            uploaded_datasets.append( self.make_library_uploaded_dataset( trans, cntrller, params, name, path, 'path_paste', library_bunch, folder ) )
        return uploaded_datasets, 200, None

    def _get_path_files_and_folders( self, params, preserve_dirs ):
        problem_response = self._check_path_paste_params( params )
        if problem_response:
            return problem_response
        files_and_folders = []
        for (line, path) in self._paths_list( params ):
            line_files_and_folders = self._get_single_path_files_and_folders( line, path, preserve_dirs )
            files_and_folders.extend( line_files_and_folders )
        return files_and_folders, None, None

    def _get_single_path_files_and_folders(self, line, path, preserve_dirs):
        files_and_folders = []
        if os.path.isfile( path ):
            name = os.path.basename( path )
            files_and_folders.append((path, name, None))
        for basedir, dirs, files in os.walk( line ):
            for file in files:
                file_path = os.path.abspath( os.path.join( basedir, file ) )
                if preserve_dirs:
                    in_folder = os.path.dirname( file_path.replace( path, '', 1 ).lstrip( '/' ) )
                else:
                    in_folder = None
                files_and_folders.append((file_path, file, in_folder))
        return files_and_folders

    def _paths_list(self, params):
        return [ (l.strip(), os.path.abspath(l.strip())) for l in params.get( 'filesystem_paths', '' ).splitlines() if l.strip() ]

    def _check_path_paste_params(self, params):
        if params.get( 'filesystem_paths', '' ) == '':
            message = "No paths entered in the upload form"
            response_code = 400
            return None, response_code, message
        bad_paths = []
        for (_, path) in self._paths_list( params ):
            if not os.path.exists( path ):
                bad_paths.append( path )
        if bad_paths:
            message = 'Invalid paths: "%s".' % '", "'.join( bad_paths )
            response_code = 400
            return None, response_code, message
        return None

    @web.expose
    def add_history_datasets_to_library( self, trans, cntrller, library_id, folder_id, hda_ids='', **kwd ):
        message = escape( kwd.get( 'message', '' ) )
        status = kwd.get( 'status', 'done' )
        ldda_message = escape( kwd.get( 'ldda_message', '' ) )
        show_deleted = kwd.get( 'show_deleted', False )
        use_panels = util.string_as_bool( kwd.get( 'use_panels', False ) )
        replace_id = kwd.get( 'replace_id', None )
        replace_dataset = None
        upload_option = kwd.get( 'upload_option', 'import_from_history' )
        if kwd.get( 'files_0|space_to_tab', False ):
            space_to_tab = kwd.get( 'files_0|space_to_tab', '' )
        else:
            space_to_tab = kwd.get( 'space_to_tab', '' )
        link_data_only = kwd.get( 'link_data_only', 'copy_files' )
        dbkey = kwd.get( 'dbkey', '?' )
        if isinstance( dbkey, list ):
            last_used_build = dbkey[0]
        else:
            last_used_build = dbkey
        roles = kwd.get( 'roles', '' )
        is_admin = trans.user_is_admin() and cntrller in ( 'library_admin', 'api' )
        current_user_roles = trans.get_current_user_roles()
        info_association, inherited = None, None
        template_id = "None"
        if replace_id not in [ None, 'None' ]:
            try:
                replace_dataset = trans.sa_session.query( trans.app.model.LibraryDataset ).get( trans.security.decode_id( replace_id ) )
            except:
                replace_dataset = None
            self._check_access( trans, cntrller, is_admin, replace_dataset, current_user_roles, use_panels, library_id, show_deleted )
            self._check_modify( trans, cntrller, is_admin, replace_dataset, current_user_roles, use_panels, library_id, show_deleted )
            library = replace_dataset.folder.parent_library
            folder = replace_dataset.folder
            last_used_build = replace_dataset.library_dataset_dataset_association.dbkey
            info_association, inherited = replace_dataset.library_dataset_dataset_association.get_info_association()
            if info_association and ( not( inherited ) or info_association.inheritable ):
                template_id = str( info_association.template.id )
        else:
            folder = trans.sa_session.query( trans.app.model.LibraryFolder ).get( trans.security.decode_id( folder_id ) )
            self._check_access( trans, cntrller, is_admin, folder, current_user_roles, use_panels, library_id, show_deleted )
            self._check_add( trans, cntrller, is_admin, folder, current_user_roles, use_panels, library_id, show_deleted )
            library = folder.parent_library
            last_used_build = folder.genome_build
        # See if the current history is empty
        history = trans.get_history()
        trans.sa_session.refresh( history )
        if not history.active_datasets:
            message = 'Your current history is empty'
            return trans.response.send_redirect( web.url_for( controller='library_common',
                                                              action='browse_library',
                                                              cntrller=cntrller,
                                                              id=library_id,
                                                              show_deleted=show_deleted,
                                                              message=message,
                                                              status='error' ) )
        if kwd.get( 'add_history_datasets_to_library_button', False ):
            hda_ids = util.listify( hda_ids )
            if hda_ids:
                dataset_names = []
                created_ldda_ids = ''
                for hda_id in hda_ids:
                    try:
                        hda = trans.sa_session.query( trans.app.model.HistoryDatasetAssociation ).get( trans.security.decode_id( hda_id ) )
                    except:
                        hda = None
                    self._check_access( trans, cntrller, is_admin, hda, current_user_roles, use_panels, library_id, show_deleted )
                    if roles:
                        role_ids = roles.split( ',' )
                        role_obj_list = [ trans.sa_session.query( trans.model.Role ).get( role_id ) for role_id in role_ids ]
                    else:
                        role_obj_list = []
                    ldda = hda.to_library_dataset_dataset_association( trans,
                                                                       target_folder=folder,
                                                                       replace_dataset=replace_dataset,
                                                                       roles=role_obj_list,
                                                                       ldda_message=ldda_message )
                    created_ldda_ids = '%s,%s' % ( created_ldda_ids, str( ldda.id ) )
                    dataset_names.append( ldda.name )
                    if not replace_dataset:
                        # If replace_dataset is None, the Library level permissions will be taken from the folder and applied to the new
                        # LDDA and LibraryDataset.
                        trans.app.security_agent.copy_library_permissions( trans, folder, ldda )
                        trans.app.security_agent.copy_library_permissions( trans, folder, ldda.library_dataset )
                    else:
                        library_bunch = upload_common.handle_library_params( trans, kwd, folder_id, replace_dataset )
                        if library_bunch.template and library_bunch.template_field_contents:
                            # Since information templates are inherited, the template fields can be displayed on the upload form.
                            # If the user has added field contents, we'll need to create a new form_values and info_association
                            # for the new library_dataset_dataset_association object.
                            # Create a new FormValues object, using the template we previously retrieved
                            form_values = trans.app.model.FormValues( library_bunch.template, library_bunch.template_field_contents )
                            trans.sa_session.add( form_values )
                            trans.sa_session.flush()
                            # Create a new info_association between the current ldda and form_values
                            info_association = trans.app.model.LibraryDatasetDatasetInfoAssociation( ldda, library_bunch.template, form_values )
                            trans.sa_session.add( info_association )
                            trans.sa_session.flush()
                    # Make sure to apply any defined dataset permissions, allowing the permissions inherited from the folder to
                    # over-ride the same permissions on the dataset, if they exist.
                    dataset_permissions_dict = trans.app.security_agent.get_permissions( hda.dataset )
                    current_library_dataset_actions = [ permission.action for permission in ldda.library_dataset.actions ]
                    # The DATASET_MANAGE_PERMISSIONS permission on a dataset is a special case because if
                    # it exists, then we need to apply the LIBRARY_MANAGE permission to the library dataset.
                    dataset_manage_permissions_action = trans.app.security_agent.get_action( 'DATASET_MANAGE_PERMISSIONS' ).action
                    flush_needed = False
                    for action, dataset_permissions_roles in dataset_permissions_dict.items():
                        if isinstance( action, Action ):
                            action = action.action
                        if action == dataset_manage_permissions_action:
                            # Apply the LIBRARY_MANAGE permission to the library dataset.
                            action = trans.app.security_agent.get_action( 'LIBRARY_MANAGE' ).action
                        # Allow the permissions inherited from the folder to over-ride the same permissions on the dataset.
                        if action not in current_library_dataset_actions:
                            for ldp in [ trans.model.LibraryDatasetPermissions( action, ldda.library_dataset, role ) for role in dataset_permissions_roles ]:
                                trans.sa_session.add( ldp )
                                flush_needed = True
                    if flush_needed:
                        trans.sa_session.flush()
                    # Permissions must be the same on the LibraryDatasetDatasetAssociation and the associated LibraryDataset
                    trans.app.security_agent.copy_library_permissions( trans, ldda.library_dataset, ldda )
                if created_ldda_ids:
                    created_ldda_ids = created_ldda_ids.lstrip( ',' )
                    ldda_id_list = created_ldda_ids.split( ',' )
                    total_added = len( ldda_id_list )
                    if replace_dataset:
                        message = "Added %d dataset versions to the library dataset '%s' in the folder '%s'." % ( total_added, escape( replace_dataset.name ), escape( folder.name ) )
                    else:
                        if not folder.parent:
                            # Libraries have the same name as their root_folder
                            message = "Added %d datasets to the library '%s' (each is selected).  " % ( total_added, escape( folder.name ) )
                        else:
                            message = "Added %d datasets to the folder '%s' (each is selected).  " % ( total_added, escape( folder.name ) )
                        if cntrller == 'library_admin':
                            message += "Click the Go button at the bottom of this page to edit the permissions on these datasets if necessary."
                        else:
                            # Since permissions on all LibraryDatasetDatasetAssociations must be the same at this point, we only need
                            # to check one of them to see if the current user can manage permissions on them.
                            check_ldda = trans.sa_session.query( trans.app.model.LibraryDatasetDatasetAssociation ).get( ldda_id_list[0] )
                            if trans.app.security_agent.can_manage_library_item( current_user_roles, check_ldda ):
                                if not replace_dataset:
                                    message += "Click the Go button at the bottom of this page to edit the permissions on these datasets if necessary."
                    return trans.response.send_redirect( web.url_for( controller='library_common',
                                                                      action='browse_library',
                                                                      cntrller=cntrller,
                                                                      id=library_id,
                                                                      created_ldda_ids=created_ldda_ids,
                                                                      show_deleted=show_deleted,
                                                                      message=message,
                                                                      status='done' ) )
            else:
                message = 'Select at least one dataset from the list of active datasets in your current history'
                status = 'error'
                upload_option = kwd.get( 'upload_option', 'import_from_history' )
                # Send list of data formats to the upload form so the "extension" select list can be populated dynamically
                file_formats = trans.app.datatypes_registry.upload_file_formats
                # Send list of genome builds to the form so the "dbkey" select list can be populated dynamically

                def get_dbkey_options( last_used_build ):
                    for dbkey, build_name in trans.app.genome_builds.get_genome_build_names( trans=trans ):
                        yield build_name, dbkey, ( dbkey == last_used_build )
                dbkeys = get_dbkey_options( last_used_build )
                # Send the current history to the form to enable importing datasets from history to library
                history = trans.get_history()
                trans.sa_session.refresh( history )
                action = 'add_history_datasets_to_library'
                upload_option_select_list = self._build_upload_option_select_list( trans, upload_option, is_admin )
                roles_select_list = self._build_roles_select_list( trans, cntrller, library, util.listify( roles ) )
                return trans.fill_template( "/library/common/upload.mako",
                                            cntrller=cntrller,
                                            upload_option_select_list=upload_option_select_list,
                                            upload_option=upload_option,
                                            action=action,
                                            library_id=library_id,
                                            folder_id=folder_id,
                                            replace_dataset=replace_dataset,
                                            file_formats=file_formats,
                                            dbkeys=dbkeys,
                                            last_used_build=last_used_build,
                                            roles_select_list=roles_select_list,
                                            history=history,
                                            widgets=[],
                                            template_id=template_id,
                                            space_to_tab=space_to_tab,
                                            link_data_only=link_data_only,
                                            show_deleted=show_deleted,
                                            ldda_message=ldda_message,
                                            message=escape( message ),
                                            status=escape( status ) )

    def _build_roles_select_list( self, trans, cntrller, library, selected_role_ids=[] ):
        # Get the list of legitimate roles to display on the upload form.  If the library is public,
        # all active roles are legitimate.  If the library is restricted by the LIBRARY_ACCESS permission, only
        # the set of all roles associated with users that have that permission are legitimate.
        legitimate_roles = trans.app.security_agent.get_legitimate_roles( trans, library, cntrller )
        if legitimate_roles:
            # Build the roles multi-select list using the list of legitimate roles, making sure to select any that
            # were selected before refresh_on_change, if one occurred.
            roles_select_list = SelectField( "roles", multiple="true", size="5" )
            for role in legitimate_roles:
                selected = str( role.id ) in selected_role_ids
                roles_select_list.add_option( text=role.name, value=str( role.id ), selected=selected )
            return roles_select_list
        else:
            return None

    def _build_upload_option_select_list( self, trans, upload_option, is_admin, do_not_include_values=[] ):
        # Build the upload_option select list.  The do_not_include_values param can contain options that
        # should not be included in the list.  For example, the 'upload_directory' option should not be
        # included if uploading a new version of a library dataset.
        upload_refresh_on_change_values = []
        for option_value, option_label in trans.model.LibraryDataset.upload_options:
            if option_value not in do_not_include_values:
                upload_refresh_on_change_values.append( option_value )
        upload_option_select_list = SelectField( 'upload_option',
                                                 refresh_on_change=True,
                                                 refresh_on_change_values=upload_refresh_on_change_values )
        for option_value, option_label in trans.model.LibraryDataset.upload_options:
            if option_value not in do_not_include_values:
                if option_value == 'upload_directory':
                    if is_admin and not trans.app.config.library_import_dir:
                        continue
                    elif not is_admin:
                        if not trans.app.config.user_library_import_dir:
                            continue
                        path = os.path.join( trans.app.config.user_library_import_dir, trans.user.email )
                        if not os.path.isdir( path ):
                            try:
                                os.makedirs( path )
                            except:
                                continue
                elif option_value == 'upload_paths':
                    if not is_admin or not trans.app.config.allow_library_path_paste:
                        continue
                upload_option_select_list.add_option( option_label, option_value, selected=option_value == upload_option )
        return upload_option_select_list

    @web.expose
    def download_dataset_from_folder( self, trans, cntrller, id, library_id=None, **kwd ):
        """Catches the dataset id and displays file contents as directed"""
        show_deleted = util.string_as_bool( kwd.get( 'show_deleted', False ) )
        use_panels = util.string_as_bool( kwd.get( 'use_panels', False ) )
        is_admin = trans.user_is_admin() and cntrller == 'library_admin'
        current_user_roles = trans.get_current_user_roles()
        try:
            ldda = trans.sa_session.query( trans.app.model.LibraryDatasetDatasetAssociation ).get( trans.security.decode_id( id ) )
        except:
            ldda = None
        self._check_access( trans, cntrller, is_admin, ldda, current_user_roles, use_panels, library_id, show_deleted )
        composite_extensions = trans.app.datatypes_registry.get_composite_extensions( )
        ext = ldda.extension
        if ext in composite_extensions:
            # is composite - must return a zip of contents and the html file itself - ugh - should be reversible at upload!
            # use act_on_multiple_datasets( self, trans, cntrller, library_id, ldda_ids='', **kwd ) since it does what we need
            kwd['do_action'] = 'zip'
            return self.act_on_multiple_datasets( trans, cntrller, library_id, ldda_ids=[id, ], **kwd )
        else:
            trans.response.set_content_type( ldda.get_mime() )
            fStat = os.stat( ldda.file_name )
            trans.response.headers[ 'Content-Length' ] = int( fStat.st_size )
            valid_chars = '.,^_-()[]0123456789abcdefghijklmnopqrstuvwxyzABCDEFGHIJKLMNOPQRSTUVWXYZ'
            fname = ldda.name
            fname = ''.join( c in valid_chars and c or '_' for c in fname )[ 0:150 ]
            trans.response.headers[ "Content-Disposition" ] = 'attachment; filename="%s"' % fname
            try:
                return open( ldda.file_name )
            except:
                message = 'This dataset contains no content'
        return trans.response.send_redirect( web.url_for( controller='library_common',
                                                          action='browse_library',
                                                          cntrller=cntrller,
                                                          use_panels=use_panels,
                                                          id=library_id,
                                                          show_deleted=show_deleted,
                                                          message=message,
                                                          status='error' ) )

    @web.expose
    def library_dataset_info( self, trans, cntrller, id, library_id, **kwd ):
        message = escape( kwd.get( 'message', '' ) )
        status = kwd.get( 'status', 'done' )
        show_deleted = util.string_as_bool( kwd.get( 'show_deleted', False ) )
        use_panels = util.string_as_bool( kwd.get( 'use_panels', False ) )
        is_admin = trans.user_is_admin() and cntrller == 'library_admin'
        current_user_roles = trans.get_current_user_roles()
        try:
            library_dataset = trans.sa_session.query( trans.app.model.LibraryDataset ).get( trans.security.decode_id( id ) )
        except:
            library_dataset = None
        self._check_access( trans, cntrller, is_admin, library_dataset, current_user_roles, use_panels, library_id, show_deleted )
        if kwd.get( 'edit_attributes_button', False ):
            self._check_modify( trans, cntrller, is_admin, library_dataset, current_user_roles, use_panels, library_id, show_deleted )
            new_name = kwd.get( 'name', '' )
            new_info = kwd.get( 'info', '' )
            if not new_name:
                message = 'Enter a valid name'
                status = 'error'
            else:
                library_dataset.name = new_name
                library_dataset.info = new_info
                trans.sa_session.add( library_dataset )
                trans.sa_session.flush()
                message = "Information updated for library dataset '%s'." % escape( library_dataset.name )
                status = 'done'
        # See if we have any associated templates
        widgets = []
        widget_fields_have_contents = False
        info_association, inherited = library_dataset.library_dataset_dataset_association.get_info_association()
        if info_association and ( not( inherited ) or info_association.inheritable ):
            widgets = library_dataset.library_dataset_dataset_association.get_template_widgets( trans )
            widget_fields_have_contents = self.widget_fields_have_contents( widgets )
        return trans.fill_template( '/library/common/library_dataset_info.mako',
                                    cntrller=cntrller,
                                    use_panels=use_panels,
                                    library_dataset=library_dataset,
                                    library_id=library_id,
                                    current_user_roles=current_user_roles,
                                    info_association=info_association,
                                    inherited=inherited,
                                    widgets=widgets,
                                    widget_fields_have_contents=widget_fields_have_contents,
                                    show_deleted=show_deleted,
                                    message=escape( message ),
                                    status=escape( status ) )

    @web.expose
    def library_dataset_permissions( self, trans, cntrller, id, library_id, **kwd ):
        message = escape( kwd.get( 'message', '' ) )
        status = kwd.get( 'status', 'done' )
        show_deleted = util.string_as_bool( kwd.get( 'show_deleted', False ) )
        use_panels = util.string_as_bool( kwd.get( 'use_panels', False ) )
        is_admin = trans.user_is_admin() and cntrller == 'library_admin'
        current_user_roles = trans.get_current_user_roles()
        try:
            library_dataset = trans.sa_session.query( trans.app.model.LibraryDataset ).get( trans.security.decode_id( id ) )
        except:
            library_dataset = None
        self._check_access( trans, cntrller, is_admin, library_dataset, current_user_roles, use_panels, library_id, show_deleted )
        self._check_manage( trans, cntrller, is_admin, library_dataset, current_user_roles, use_panels, library_id, show_deleted )
        if kwd.get( 'update_roles_button', False ):
            # The user clicked the Save button on the 'Associate With Roles' form
            permissions = {}
            for k, v in trans.app.model.Library.permitted_actions.items():
                if k != 'LIBRARY_ACCESS':
                    # LIBRARY_ACCESS is a special permission set only at the library level
                    # and it is not inherited.
                    in_roles = [ trans.sa_session.query( trans.app.model.Role ).get( x ) for x in util.listify( kwd.get( k + '_in', [] ) ) ]
                    permissions[ trans.app.security_agent.get_action( v.action ) ] = in_roles
            # Set the LIBRARY permissions on the LibraryDataset
            # NOTE: the LibraryDataset and LibraryDatasetDatasetAssociation will be set with the same permissions
            error = trans.app.security_agent.set_all_library_permissions( trans, library_dataset, permissions )
            trans.sa_session.refresh( library_dataset )
            if error:
                message = error
                status = 'error'
            else:
                # Set the LIBRARY permissions on the LibraryDatasetDatasetAssociation
                trans.app.security_agent.set_all_library_permissions( trans, library_dataset.library_dataset_dataset_association, permissions )
                trans.sa_session.refresh( library_dataset.library_dataset_dataset_association )
                message = "Permisisons updated for library dataset '%s'." % escape( library_dataset.name )
                status = 'done'
        roles = trans.app.security_agent.get_legitimate_roles( trans, library_dataset, cntrller )
        return trans.fill_template( '/library/common/library_dataset_permissions.mako',
                                    cntrller=cntrller,
                                    use_panels=use_panels,
                                    library_dataset=library_dataset,
                                    library_id=library_id,
                                    roles=roles,
                                    current_user_roles=current_user_roles,
                                    show_deleted=show_deleted,
                                    message=escape( message ),
                                    status=escape( status ) )

    @web.expose
    def make_library_item_public( self, trans, cntrller, library_id, item_type, id, **kwd ):
        message = escape( kwd.get( 'message', '' ) )
        status = kwd.get( 'status', 'done' )
        show_deleted = util.string_as_bool( kwd.get( 'show_deleted', False ) )
        use_panels = util.string_as_bool( kwd.get( 'use_panels', False ) )
        current_user_roles = trans.get_current_user_roles()
        is_admin = trans.user_is_admin() and cntrller == 'library_admin'
        if item_type == 'library':
            library = trans.sa_session.query( trans.model.Library ).get( trans.security.decode_id( id ) )
            self._check_access( trans, cntrller, is_admin, library, current_user_roles, use_panels, library_id, show_deleted )
            self._check_manage( trans, cntrller, is_admin, library, current_user_roles, use_panels, library_id, show_deleted )
            contents = util.string_as_bool( kwd.get( 'contents', 'False' ) )
            trans.app.security_agent.make_library_public( library, contents=contents )
            if contents:
                message = "The data library (%s) and all its contents have been made publicly accessible." % escape( library.name )
            else:
                message = "The data library (%s) has been made publicly accessible, but access to its contents has been left unchanged." % escape( library.name )
        elif item_type == 'folder':
            folder = trans.sa_session.query( trans.model.LibraryFolder ).get( trans.security.decode_id( id ) )
            self._check_access( trans, cntrller, is_admin, folder, current_user_roles, use_panels, library_id, show_deleted )
            self._check_manage( trans, cntrller, is_admin, folder, current_user_roles, use_panels, library_id, show_deleted )
            trans.app.security_agent.make_folder_public( folder )
            message = "All of the contents of folder (%s) have been made publicly accessible." % escape( folder.name )
        elif item_type == 'ldda':
            ldda = trans.sa_session.query( trans.model.LibraryDatasetDatasetAssociation ).get( trans.security.decode_id( id ) )
            self._check_access( trans, cntrller, is_admin, ldda.library_dataset, current_user_roles, use_panels, library_id, show_deleted )
            self._check_manage( trans, cntrller, is_admin, ldda.library_dataset, current_user_roles, use_panels, library_id, show_deleted )
            trans.app.security_agent.make_dataset_public( ldda.dataset )
            message = "The libary dataset (%s) has been made publicly accessible." % escape( ldda.name )
        else:
            message = "Invalid item_type (%s) received." % escape( str( item_type ) )
            status = 'error'
        return trans.response.send_redirect( web.url_for( controller='library_common',
                                                          action='browse_library',
                                                          cntrller=cntrller,
                                                          use_panels=use_panels,
                                                          id=library_id,
                                                          show_deleted=show_deleted,
                                                          message=message,
                                                          status=status ) )

    @web.expose
    def act_on_multiple_datasets( self, trans, cntrller, library_id=None, ldda_ids='', **kwd ):
        # This method is called from 1 of 3 places:
        # - this controller's download_dataset_from_folder() method
        # - he browse_library.mako template
        # - the library_dataset_search_results.mako template
        # In the last case above, we will not have a library_id
        class NgxZip( object ):
            def __init__( self, url_base ):
                self.files = {}
                self.url_base = url_base

            def add( self, file, relpath ):
                self.files[file] = relpath

            def __str__( self ):
                rval = ''
                for fname, relpath in self.files.items():
                    crc = '-'
                    size = os.stat( fname ).st_size
                    quoted_fname = urllib.quote_plus( fname, '/' )
                    rval += '%s %i %s%s %s\r\n' % ( crc, size, self.url_base, quoted_fname, relpath )
                return rval
        # Perform an action on a list of library datasets.
        message = escape( kwd.get( 'message', '' ) )
        status = kwd.get( 'status', 'done' )
        show_deleted = util.string_as_bool( kwd.get( 'show_deleted', False ) )
        use_panels = util.string_as_bool( kwd.get( 'use_panels', False ) )
        action = kwd.get( 'do_action', None )
        lddas = []
        error = False
        is_admin = trans.user_is_admin() and cntrller == 'library_admin'
        current_user_roles = trans.get_current_user_roles()
        current_history = trans.get_history()
        if not ldda_ids:
            error = True
            message = 'You must select at least one dataset.'
        elif not action:
            error = True
            message = 'You must select an action to perform on the selected datasets.'
        else:
            if action in [ 'import_to_current_history', 'import_to_histories' ]:
                new_kwd = {}
                if current_history is not None and action == 'import_to_current_history':
                    encoded_current_history_id = trans.security.encode_id( current_history.id )
                    selected_history_id = encoded_current_history_id
                    new_kwd[ 'do_action' ] = action
                    new_kwd[ 'target_history_ids' ] = encoded_current_history_id
                    new_kwd[ 'import_datasets_to_histories_button' ] = 'Import library datasets'
                else:
                    selected_history_id = ''
                return trans.response.send_redirect( web.url_for( controller='library_common',
                                                                  action='import_datasets_to_histories',
                                                                  cntrller=cntrller,
                                                                  library_id=library_id,
                                                                  selected_history_id=selected_history_id,
                                                                  ldda_ids=ldda_ids,
                                                                  use_panels=use_panels,
                                                                  show_deleted=show_deleted,
                                                                  message=message,
                                                                  status=status,
                                                                  **new_kwd ) )
            if action == 'move':
                if library_id in [ 'none', 'None', None ]:
                    source_library_id = ''
                else:
                    source_library_id = library_id
                return trans.response.send_redirect( web.url_for( controller='library_common',
                                                                  action='move_library_item',
                                                                  cntrller=cntrller,
                                                                  source_library_id=source_library_id,
                                                                  item_type='ldda',
                                                                  item_id=ldda_ids,
                                                                  use_panels=use_panels,
                                                                  show_deleted=show_deleted,
                                                                  message=message,
                                                                  status=status ) )
            ldda_ids = util.listify( ldda_ids )
            for ldda_id in ldda_ids:
                try:
                    # Load the ldda requested and check whether the user has access to them
                    ldda = self.get_library_dataset_dataset_association( trans, ldda_id )
                    assert not ldda.dataset.purged
                    lddas.append( ldda )
                except:
                    ldda = None
                    message += "Invalid library dataset id (%s) specified.  " % str( ldda_id )
        if not error:
            if action == 'manage_permissions':
                valid_ldda_ids = []
                valid_lddas = []
                invalid_lddas = []
                for ldda in lddas:
                    if is_admin or trans.app.security_agent.can_manage_library_item( current_user_roles, ldda ):
                        valid_lddas.append( ldda )
                        valid_ldda_ids.append( ldda.id )
                    else:
                        invalid_lddas.append( ldda )
                if invalid_lddas:
                    message += "You are not authorized to manage permissions on %s: " % inflector.cond_plural( len( invalid_lddas ), "dataset" )
                    for ldda in invalid_lddas:
                        message += '(%s)' % escape( ldda.name )
                    message += '.  '
                if valid_ldda_ids:
                    encoded_ldda_ids = [ trans.security.encode_id( ldda_id ) for ldda_id in valid_ldda_ids ]
                    folder_id = trans.security.encode_id( valid_lddas[0].library_dataset.folder.id )
                    trans.response.send_redirect( web.url_for( controller='library_common',
                                                               action='ldda_permissions',
                                                               cntrller=cntrller,
                                                               use_panels=use_panels,
                                                               library_id=library_id,
                                                               folder_id=folder_id,
                                                               id=",".join( encoded_ldda_ids ),
                                                               show_deleted=show_deleted,
                                                               message=message,
                                                               status=status ) )
                else:
                    message = "You are not authorized to manage permissions on any of the selected datasets."
            elif action == 'delete':
                valid_lddas = []
                invalid_lddas = []
                for ldda in lddas:
                    if is_admin or trans.app.security_agent.can_modify_library_item( current_user_roles, ldda ):
                        valid_lddas.append( ldda )
                    else:
                        invalid_lddas.append( ldda )
                if invalid_lddas:
                    message += "You are not authorized to delete %s: " % inflector.cond_plural( len( invalid_lddas ), "dataset" )
                    for ldda in invalid_lddas:
                        message += '(%s)' % ldda.name
                    message += '.  '
                if valid_lddas:
                    for ldda in valid_lddas:
                        # Do not delete the association, just delete the library_dataset.  The
                        # cleanup_datasets.py script handles everything else.
                        ld = ldda.library_dataset
                        ld.deleted = True
                        trans.sa_session.add( ld )
                    trans.sa_session.flush()
                    num_valid_lddas = len( valid_lddas )
                    message += "Deleted %i %s." % ( num_valid_lddas, inflector.cond_plural( num_valid_lddas, "dataset" ) )
                else:
                    message = "You are not authorized to delete any of the selected datasets."
            elif action in [ 'zip', 'tgz', 'tbz', 'ngxzip' ]:
                error = False
                killme = string.punctuation + string.whitespace
                trantab = string.maketrans(killme, '_' * len(killme))
                try:
                    outext = 'zip'
                    if action == 'zip':
                        # Can't use mkstemp - the file must not exist first
                        tmpd = tempfile.mkdtemp()
                        util.umask_fix_perms( tmpd, trans.app.config.umask, 0777, self.app.config.gid )
                        tmpf = os.path.join( tmpd, 'library_download.' + action )
                        if trans.app.config.upstream_gzip:
                            archive = zipfile.ZipFile( tmpf, 'w', zipfile.ZIP_STORED, True )
                        else:
                            archive = zipfile.ZipFile( tmpf, 'w', zipfile.ZIP_DEFLATED, True )
                        archive.add = lambda x, y: archive.write( x, y.encode('CP437') )
                    elif action == 'tgz':
                        if trans.app.config.upstream_gzip:
                            archive = StreamBall( 'w|' )
                            outext = 'tar'
                        else:
                            archive = StreamBall( 'w|gz' )
                            outext = 'tgz'
                    elif action == 'tbz':
                        archive = StreamBall( 'w|bz2' )
                        outext = 'tbz2'
                    elif action == 'ngxzip':
                        archive = NgxZip( trans.app.config.nginx_x_archive_files_base )
                except ( OSError, zipfile.BadZipfile ):
                    error = True
                    log.exception( "Unable to create archive for download" )
                    message = "Unable to create archive for download, please report this error"
                    status = 'error'
                except:
                    error = True
                    log.exception( "Unexpected error %s in create archive for download" % sys.exc_info()[0] )
                    message = "Unable to create archive for download, please report - %s" % sys.exc_info()[0]
                    status = 'error'
                if not error:
                    composite_extensions = trans.app.datatypes_registry.get_composite_extensions()
                    seen = []
                    for ldda in lddas:
                        if ldda.dataset.state in [ 'new', 'upload', 'queued', 'running', 'empty', 'discarded' ]:
                            continue
                        ext = ldda.extension
                        is_composite = ext in composite_extensions
                        path = ""
                        parent_folder = ldda.library_dataset.folder
                        while parent_folder is not None:
                            # Exclude the now-hidden "root folder"
                            if parent_folder.parent is None:
                                path = os.path.join( parent_folder.library_root[0].name, path )
                                break
                            path = os.path.join( parent_folder.name, path )
                            parent_folder = parent_folder.parent
                        path += ldda.name
                        while path in seen:
                            path += '_'
                        seen.append( path )
                        zpath = os.path.split(path)[-1]  # comes as base_name/fname
                        outfname, zpathext = os.path.splitext(zpath)
                        if is_composite:
                            # need to add all the components from the extra_files_path to the zip
                            if zpathext == '':
                                zpath = '%s.html' % zpath  # fake the real nature of the html file
                            try:
                                archive.add(ldda.dataset.file_name, zpath)  # add the primary of a composite set
                            except IOError:
                                error = True
                                log.exception( "Unable to add composite parent %s to temporary library download archive" % ldda.dataset.file_name)
                                message = "Unable to create archive for download, please report this error"
                                status = 'error'
                                continue
                            flist = glob.glob(os.path.join(ldda.dataset.extra_files_path, '*.*'))  # glob returns full paths
                            for fpath in flist:
                                efp, fname = os.path.split(fpath)
                                if fname > '':
                                    fname = fname.translate(trantab)
                                try:
                                    archive.add( fpath, fname )
                                except IOError:
                                    error = True
                                    log.exception( "Unable to add %s to temporary library download archive %s" % (fname, outfname))
                                    message = "Unable to create archive for download, please report this error"
                                    status = 'error'
                                    continue
                        else:  # simple case
                            try:
                                archive.add( ldda.dataset.file_name, path )
                            except IOError:
                                error = True
                                log.exception( "Unable to write %s to temporary library download archive" % ldda.dataset.file_name)
                                message = "Unable to create archive for download, please report this error"
                                status = 'error'
                    if not error:
                        if library_id:
                            lname = trans.sa_session.query( trans.app.model.Library ).get( trans.security.decode_id( library_id ) ).name
                        else:
                            # Request must have coe from the library_dataset_search_results page.
                            lname = 'selected_dataset'
                        fname = lname.replace( ' ', '_' ) + '_files'
                        if action == 'zip':
                            archive.close()
                            trans.response.set_content_type( "application/x-zip-compressed" )
                            trans.response.headers[ "Content-Disposition" ] = 'attachment; filename="%s.%s"' % (fname, outext)
                            archive = util.streamball.ZipBall(tmpf, tmpd)
                            archive.wsgi_status = trans.response.wsgi_status()
                            archive.wsgi_headeritems = trans.response.wsgi_headeritems()
                            return archive.stream
                        elif action == 'ngxzip':
                            trans.response.set_content_type( "application/zip" )
                            trans.response.headers[ "Content-Disposition" ] = 'attachment; filename="%s.%s"' % (fname, outext)
                            trans.response.headers[ "X-Archive-Files" ] = "zip"
                            return archive
                        else:
                            trans.response.set_content_type( "application/x-tar" )
                            trans.response.headers[ "Content-Disposition" ] = 'attachment; filename="%s.%s"' % (fname, outext)
                            archive.wsgi_status = trans.response.wsgi_status()
                            archive.wsgi_headeritems = trans.response.wsgi_headeritems()
                            return archive.stream
            else:
                status = 'error'
                message = 'Invalid action (%s) specified.' % escape( str( action ) )
        if library_id:
            # If we have a library_id, browse the associated library
            return trans.response.send_redirect( web.url_for( controller='library_common',
                                                              action='browse_library',
                                                              cntrller=cntrller,
                                                              current_user_roles=current_user_roles,
                                                              use_panels=use_panels,
                                                              id=library_id,
                                                              show_deleted=show_deleted,
                                                              message=message,
                                                              status=status ) )
        else:
            # We arrived here from the library_dataset_search_results page, so redirect there.
            search_term = kwd.get( 'search_term', '' )
            comptypes = get_comptypes( trans )
            return trans.fill_template( '/library/common/library_dataset_search_results.mako',
                                        cntrller=cntrller,
                                        current_user_roles=current_user_roles,
                                        search_term=search_term,
                                        comptypes=comptypes,
                                        lddas=lddas,
                                        show_deleted=show_deleted,
                                        use_panels=use_panels,
                                        message=escape( message ),
                                        status=escape( status ) )

    @web.expose
    def import_datasets_to_histories( self, trans, cntrller, library_id='', folder_id='', ldda_ids='', target_history_id='', target_history_ids='', new_history_name='', **kwd ):
        # This method is called from one of the following places:
        # - a menu option for a library dataset ( ldda_ids is a single ldda id )
        # - a menu option for a library folder ( folder_id has a value )
        # - a select list option for acting on multiple selected datasets within a library
        #   ( ldda_ids is a comma separated string of ldda ids )
        # - a menu option for a library dataset search result set ( ldda_ids is a comma separated string of ldda ids )
        message = escape( kwd.get( 'message', '' ) )
        status = kwd.get( 'status', 'done' )
        show_deleted = util.string_as_bool( kwd.get( 'show_deleted', False ) )
        use_panels = util.string_as_bool( kwd.get( 'use_panels', False ) )
        action = kwd.get( 'do_action', None )
        user = trans.get_user()
        current_history = trans.get_history()
        if library_id:
            library = trans.sa_session.query( trans.model.Library ).get( trans.security.decode_id( library_id ) )
        else:
            library = None
        if folder_id:
            folder = trans.sa_session.query( trans.model.LibraryFolder ).get( trans.security.decode_id( folder_id ) )
        else:
            folder = None
        ldda_ids = util.listify( ldda_ids )
        if ldda_ids:
            ldda_ids = map( trans.security.decode_id, ldda_ids )
        if target_history_ids:
            target_history_ids = util.listify( target_history_ids )
            target_history_ids = set(
                [ trans.security.decode_id( thid )
                    for thid in target_history_ids if thid ] )
        elif target_history_id:
            target_history_ids = [ trans.security.decode_id( target_history_id ) ]
        if kwd.get( 'import_datasets_to_histories_button', False ):
            invalid_datasets = 0
            if not ldda_ids or not ( target_history_ids or new_history_name ):
                message = "You must provide one or more source library datasets and one or more target histories."
                status = 'error'
            else:
                if new_history_name:
                    new_history = trans.app.model.History()
                    new_history.name = new_history_name
                    new_history.user = user
                    trans.sa_session.add( new_history )
                    trans.sa_session.flush()
                    target_history_ids = [ new_history.id ]
                    target_histories = [ new_history ]
                elif user:
                    target_histories = [ hist for hist in map( trans.sa_session.query( trans.app.model.History ).get, target_history_ids ) if ( hist is not None and hist.user == user )]
                else:
                    target_histories = [ current_history ]
                if len( target_histories ) != len( target_history_ids ):
                    message += "You do not have permission to add datasets to %i requested histories.  " % ( len( target_history_ids ) - len( target_histories ) )
                    status = 'error'
                flush_needed = False
                for ldda in map( trans.sa_session.query( trans.app.model.LibraryDatasetDatasetAssociation ).get, ldda_ids ):
                    if ldda is None:
                        message += "You tried to import a dataset that does not exist.  "
                        status = 'error'
                        invalid_datasets += 1
                    elif ldda.dataset.state not in [ trans.model.Dataset.states.OK, trans.model.Dataset.states.ERROR ]:
                        message += "You cannot import dataset '%s' since its state is '%s'.  " % ( escape( ldda.name ), ldda.dataset.state )
                        status = 'error'
                        invalid_datasets += 1
                    elif not ldda.has_data():
                        message += "You cannot import empty dataset '%s'.  " % escape( ldda.name )
                        status = 'error'
                        invalid_datasets += 1
                    else:
                        for target_history in target_histories:
                            ldda.to_history_dataset_association( target_history=target_history, add_to_history=True )
                            if not flush_needed:
                                flush_needed = True
                if flush_needed:
                    trans.sa_session.flush()
                    hist_names_str = ", ".join( [ target_history.name for target_history in target_histories ] )
                    num_source = len( ldda_ids ) - invalid_datasets
                    num_target = len( target_histories )
                    message += "%i %s imported into %i %s: %s" % ( num_source,
                                                                   inflector.cond_plural( num_source, "dataset" ),
                                                                   num_target,
                                                                   inflector.cond_plural( num_target, "history" ),
                                                                   hist_names_str )
                trans.sa_session.refresh( current_history )
        current_user_roles = trans.get_current_user_roles()
        source_lddas = []
        if folder:
            for library_dataset in folder.datasets:
                ldda = library_dataset.library_dataset_dataset_association
                if not ldda.deleted and trans.app.security_agent.can_access_library_item( current_user_roles, ldda, trans.user ):
                    source_lddas.append( ldda )
        elif ldda_ids:
            for ldda_id in ldda_ids:
                # Secuirty access permiision chcck is not needed here since the current user had access
                # to the lddas in order for the menu optin  to be available.
                ldda = trans.sa_session.query( trans.model.LibraryDatasetDatasetAssociation ).get( ldda_id )
                source_lddas.append( ldda )
        if current_history is None:
            current_history = trans.get_history( create=True )
        if current_history is not None:
            target_histories = [ current_history ]
        else:
            target_histories = []
            message = 'You must have a history before you can import datasets.  You can do this by loading the analysis interface.'
            status = 'error'
        if user:
            target_histories = user.active_histories
        if action == 'import_to_current_history' and library_id:
            # To streamline this as much as possible, go back to browsing the library.
            return trans.response.send_redirect( web.url_for( controller='library_common',
                                                              action='browse_library',
                                                              cntrller=cntrller,
                                                              id=library_id,
                                                              message=message,
                                                              status=status ) )
        return trans.fill_template( "/library/common/import_datasets_to_histories.mako",
                                    cntrller=cntrller,
                                    library=library,
                                    current_history=current_history,
                                    ldda_ids=ldda_ids,
                                    target_history_id=target_history_id,
                                    target_history_ids=target_history_ids,
                                    source_lddas=source_lddas,
                                    target_histories=target_histories,
                                    new_history_name=new_history_name,
                                    show_deleted=show_deleted,
                                    use_panels=use_panels,
                                    message=escape( message ),
                                    status=escape( status ) )

    @web.expose
    def manage_template_inheritance( self, trans, cntrller, item_type, library_id, folder_id=None, ldda_id=None, **kwd ):
        show_deleted = util.string_as_bool( kwd.get( 'show_deleted', False ) )
        use_panels = util.string_as_bool( kwd.get( 'use_panels', False ) )
        message = escape( kwd.get( 'message', '' ) )
        is_admin = ( trans.user_is_admin() and cntrller == 'library_admin' )
        current_user_roles = trans.get_current_user_roles()
        try:
            item, item_desc, action, id = self.get_item_and_stuff( trans,
                                                                   item_type=item_type,
                                                                   library_id=library_id,
                                                                   folder_id=folder_id,
                                                                   ldda_id=ldda_id,
                                                                   is_admin=is_admin )
        except ValueError:
            return None
        if not ( is_admin or trans.app.security_agent.can_modify_library_item( current_user_roles, item ) ):
            message = "You are not authorized to modify %s '%s'." % ( escape( item_desc ), escape( item.name ) )
            return trans.response.send_redirect( web.url_for( controller='library_common',
                                                              action='browse_library',
                                                              cntrller=cntrller,
                                                              id=library_id,
                                                              show_deleted=show_deleted,
                                                              message=message,
                                                              status='error' ) )
        info_association, inherited = item.get_info_association( restrict=True )
        if info_association:
            if info_association.inheritable:
                message = "The template for this %s will no longer be inherited to contained folders and datasets." % escape( item_desc )
            else:
                message = "The template for this %s will now be inherited to contained folders and datasets." % escape( item_desc )
            info_association.inheritable = not( info_association.inheritable )
            trans.sa_session.add( info_association )
            trans.sa_session.flush()
        return trans.response.send_redirect( web.url_for( controller='library_common',
                                                          action=action,
                                                          cntrller=cntrller,
                                                          use_panels=use_panels,
                                                          library_id=library_id,
                                                          folder_id=folder_id,
                                                          id=id,
                                                          show_deleted=show_deleted,
                                                          message=message,
                                                          status='done' ) )

    @web.expose
    def move_library_item( self, trans, cntrller, item_type, item_id, source_library_id='', make_target_current=True, **kwd ):
        # This method is called from one of the following places:
        # - a menu option for a library dataset ( item_type is 'ldda' and item_id is a single ldda id )
        # - a menu option for a library folder ( item_type is 'folder' and item_id is a single folder id )
        # - a select list option for acting on multiple selected datasets within a library ( item_type is
        #   'ldda' and item_id is a comma separated string of ldda ids )
        # - a menu option for a library dataset search result set ( item_type is 'ldda' and item_id is a
        #   comma separated string of ldda ids )
        message = escape( kwd.get( 'message', '' ) )
        status = kwd.get( 'status', 'done' )
        show_deleted = util.string_as_bool( kwd.get( 'show_deleted', False ) )
        use_panels = util.string_as_bool( kwd.get( 'use_panels', False ) )
        make_target_current = util.string_as_bool( make_target_current )
        is_admin = trans.user_is_admin() and cntrller == 'library_admin'
        user = trans.get_user()
        current_user_roles = trans.get_current_user_roles()
        move_ldda_ids = []
        move_lddas = []
        move_folder_id = []
        move_folder = None
        if source_library_id:
            source_library = trans.sa_session.query( trans.model.Library ).get( trans.security.decode_id( source_library_id ) )
        else:
            # Request sent from the library_dataset_search_results page.
            source_library = None
        target_library_id = kwd.get( 'target_library_id', '' )
        if target_library_id not in [ '', 'none', None ]:
            target_library = trans.sa_session.query( trans.model.Library ).get( trans.security.decode_id( target_library_id ) )
        elif make_target_current:
            target_library = source_library
        else:
            target_library = None
        target_folder_id = kwd.get( 'target_folder_id', '' )
        if target_folder_id not in [ '', 'none', None ]:
            target_folder = trans.sa_session.query( trans.model.LibraryFolder ).get( trans.security.decode_id( target_folder_id ) )
            if target_library is None:
                target_library = target_folder.parent_library
        else:
            target_folder = None
        if item_type == 'ldda':
            # We've been called from a menu option for a library dataset search result set
            move_ldda_ids = util.listify( item_id )
            if move_ldda_ids:
                move_ldda_ids = map( trans.security.decode_id, move_ldda_ids )
        elif item_type == 'folder':
            move_folder_id = item_id
            move_folder = trans.sa_session.query( trans.model.LibraryFolder ).get( trans.security.decode_id( move_folder_id ) )
        if kwd.get( 'move_library_item_button', False ):
            if not ( move_ldda_ids or move_folder_id ) or target_folder_id in [ '', 'none', None ]:
                message = "You must select a source folder or one or more source datasets, and a target folder."
                status = 'error'
            else:
                valid_lddas = []
                invalid_lddas = []
                invalid_items = 0
                flush_required = False
                if item_type == 'ldda':
                    for ldda in map( trans.sa_session.query( trans.app.model.LibraryDatasetDatasetAssociation ).get, move_ldda_ids ):
                        if ldda is None:
                            message += "You tried to move a dataset that does not exist.  "
                            status = 'error'
                            invalid_items += 1
                        elif ldda.dataset.state not in [ trans.model.Dataset.states.OK, trans.model.Dataset.states.ERROR ]:
                            message += "You cannot move dataset '%s' since its state is '%s'.  " % ( ldda.name, ldda.dataset.state )
                            status = 'error'
                            invalid_items += 1
                        elif not ldda.has_data():
                            message += "You cannot move empty dataset '%s'.  " % ldda.name
                            status = 'error'
                            invalid_items += 1
                        else:
                            if is_admin:
                                library_dataset = ldda.library_dataset
                                library_dataset.folder = target_folder
                                trans.sa_session.add( library_dataset )
                                flush_required = True
                            else:
                                if trans.app.security_agent.can_modify_library_item( current_user_roles, ldda ):
                                    valid_lddas.append( ldda )
                                    library_dataset = ldda.library_dataset
                                    library_dataset.folder = target_folder
                                    trans.sa_session.add( library_dataset )
                                    flush_required = True
                                else:
                                    invalid_items += 1
                                    invalid_lddas.append( ldda )
                    if not valid_lddas:
                        message = "You are not authorized to move any of the selected datasets."
                    elif invalid_lddas:
                        message += "You are not authorized to move %s: " % inflector.cond_plural( len( invalid_lddas ), "dataset" )
                        for ldda in invalid_lddas:
                            message += '(%s)' % escape( ldda.name )
                        message += '.  '
                    num_source = len( move_ldda_ids ) - invalid_items
                    message = "%i %s moved to folder (%s) within data library (%s)" % ( num_source,
                                                                                        inflector.cond_plural( num_source, "dataset" ),
                                                                                        target_folder.name,
                                                                                        target_library.name )
                elif item_type == 'folder':
                    move_folder = trans.sa_session.query( trans.app.model.LibraryFolder ) \
                                                  .get( trans.security.decode_id( move_folder_id ) )
                    if move_folder is None:
                        message += "You tried to move a folder that does not exist.  "
                        status = 'error'
                        invalid_items += 1
                    else:
                        move_folder.parent = target_folder
                        trans.sa_session.add( move_folder )
                        flush_required = True
                    message = "Moved folder (%s) to folder (%s) within data library (%s) " % ( escape( move_folder.name ),
                                                                                               escape( target_folder.name ),
                                                                                               escape( target_library.name ) )
                if flush_required:
                    trans.sa_session.flush()
        if target_library:
            if is_admin:
                target_library_folders = target_library.get_active_folders( target_library.root_folder )
            else:
                folders_with_permission_to_add = []
                for folder in target_library.get_active_folders( target_library.root_folder ):
                    if trans.app.security_agent.can_add_library_item( current_user_roles, folder ):
                        folders_with_permission_to_add.append( folder )
                target_library_folders = folders_with_permission_to_add
        else:
            target_library_folders = []
        if item_type == 'ldda':
            for ldda_id in move_ldda_ids:
                # TODO: It is difficult to filter out undesired folders (e.g. the ldda's current
                # folder) if we have a list of lddas, but we may want to filter folders that
                # are easily handled.
                ldda = trans.sa_session.query( trans.model.LibraryDatasetDatasetAssociation ).get( ldda_id )
                move_lddas.append( ldda )
        elif item_type == 'folder':
            def __is_contained_in( folder1, folder2 ):
                # Return True if folder1 is contained in folder2
                if folder1.parent:
                    if folder1.parent == folder2:
                        return True
                    return __is_contained_in( folder1.parent, folder2 )
                return False
            filtered_folders = []
            for folder in target_library_folders:
                include = True
                if move_folder:
                    if __is_contained_in( folder, move_folder ):
                        # Don't allow moving a folder to one of its sub-folders (circular issues in db)
                        include = False
                    if move_folder.id == folder.id:
                        # Don't allow moving a folder to itself
                        include = False
                    if move_folder.parent and move_folder.parent.id == folder.id:
                        # Don't allow moving a folder to its current parent folder
                        include = False
                if include:
                    filtered_folders.append( folder )
            target_library_folders = filtered_folders

        def __build_target_library_id_select_field( trans, selected_value='none' ):
            # Get all the libraries for which the current user can add items.
            target_libraries = []
            if is_admin:
                for library in trans.sa_session.query( trans.model.Library ) \
                                               .filter( trans.model.Library.deleted == false() ) \
                                               .order_by( trans.model.Library.table.c.name ):
                    if source_library is None or library.id != source_library.id:
                        target_libraries.append( library )
            else:
                for library in trans.app.security_agent.get_accessible_libraries( trans, user ):
                    if source_library is None:
                        if trans.app.security_agent.can_add_library_item( current_user_roles, library ):
                            target_libraries.append( library )
                    elif library.id != source_library.id:
                        if trans.app.security_agent.can_add_library_item( current_user_roles, library ):
                            target_libraries.append( library )
            # A refresh_on_change is required to display the selected library's folders
            return build_select_field( trans,
                                       objs=target_libraries,
                                       label_attr='name',
                                       select_field_name='target_library_id',
                                       selected_value=selected_value,
                                       refresh_on_change=True )

        def __build_target_folder_id_select_field( trans, folders, selected_value='none' ):
            for folder in folders:
                if not folder.parent:
                    folder.name = 'Data library root'
                    break
            return build_select_field( trans,
                                       objs=folders,
                                       label_attr='name',
                                       select_field_name='target_folder_id',
                                       selected_value=selected_value,
                                       refresh_on_change=False )
        if target_library:
            selected_value = target_library.id
        else:
            selected_value = 'none'
        target_library_id_select_field = __build_target_library_id_select_field( trans, selected_value=selected_value )
        target_folder_id_select_field = __build_target_folder_id_select_field( trans, target_library_folders )
        return trans.fill_template( "/library/common/move_library_item.mako",
                                    cntrller=cntrller,
                                    make_target_current=make_target_current,
                                    source_library=source_library,
                                    item_type=item_type,
                                    item_id=item_id,
                                    move_ldda_ids=move_ldda_ids,
                                    move_lddas=move_lddas,
                                    move_folder=move_folder,
                                    target_library=target_library,
                                    target_library_id_select_field=target_library_id_select_field,
                                    target_folder_id_select_field=target_folder_id_select_field,
                                    show_deleted=show_deleted,
                                    use_panels=use_panels,
                                    message=escape( message ),
                                    status=escape( status ) )

    @web.expose
    def delete_library_item( self, trans, cntrller, library_id, item_id, item_type, **kwd ):
        # This action will handle deleting all types of library items.  State is saved for libraries and
        # folders ( i.e., if undeleted, the state of contents of the library or folder will remain, so previously
        # deleted / purged contents will have the same state ).  When a library or folder has been deleted for
        # the amount of time defined in the cleanup_datasets.py script, the library or folder and all of its
        # contents will be purged.  The association between this method and the cleanup_datasets.py script
        # enables clean maintenance of libraries and library dataset disk files.  This is also why the item_types
        # are not any of the associations ( the cleanup_datasets.py script handles everything ).
        status = kwd.get( 'status', 'done' )
        show_deleted = util.string_as_bool( kwd.get( 'show_deleted', False ) )
        item_types = { 'library': trans.app.model.Library,
                       'folder': trans.app.model.LibraryFolder,
                       'library_dataset': trans.app.model.LibraryDataset }
        is_admin = ( trans.user_is_admin() and cntrller == 'library_admin' )
        current_user_roles = trans.get_current_user_roles()
        if item_type not in item_types:
            message = 'Bad item_type specified: %s' % escape( str( item_type ) )
            status = 'error'
        else:
            if item_type == 'library_dataset':
                item_desc = 'Dataset'
            else:
                item_desc = item_type.capitalize()
            library_item_ids = util.listify( item_id )
            valid_items = 0
            invalid_items = 0
            not_authorized_items = 0
            flush_needed = False
            message = ''
            for library_item_id in library_item_ids:
                try:
                    library_item = trans.sa_session.query( item_types[ item_type ] ).get( trans.security.decode_id( library_item_id ) )
                except:
                    library_item = None
                if not library_item or not ( is_admin or trans.app.security_agent.can_access_library_item( current_user_roles, library_item, trans.user ) ):
                    invalid_items += 1
                elif not ( is_admin or trans.app.security_agent.can_modify_library_item( current_user_roles, library_item ) ):
                    not_authorized_items += 1
                else:
                    valid_items += 1
                    library_item.deleted = True
                    trans.sa_session.add( library_item )
                    flush_needed = True
            if flush_needed:
                trans.sa_session.flush()
            if valid_items:
                message += "%d %s marked deleted.  " % ( valid_items, escape( inflector.cond_plural( valid_items, item_desc ) ) )
            if invalid_items:
                message += '%d invalid %s specifield.  ' % ( invalid_items, escape( inflector.cond_plural( invalid_items, item_desc ) ) )
                status = 'error'
            if not_authorized_items:
                message += 'You are not authorized to delete %d %s.  ' % ( not_authorized_items, escape( inflector.cond_plural( not_authorized_items, item_desc ) ) )
                status = 'error'
        if item_type == 'library':
            return trans.response.send_redirect( web.url_for( controller=cntrller,
                                                              action='browse_libraries',
                                                              message=message,
                                                              status=status ) )
        else:
            return trans.response.send_redirect( web.url_for( controller='library_common',
                                                              action='browse_library',
                                                              cntrller=cntrller,
                                                              id=library_id,
                                                              show_deleted=show_deleted,
                                                              message=message,
                                                              status=status ) )

    @web.expose
    def undelete_library_item( self, trans, cntrller, library_id, item_id, item_type, **kwd ):
        # This action will handle undeleting all types of library items
        status = kwd.get( 'status', 'done' )
        show_deleted = util.string_as_bool( kwd.get( 'show_deleted', False ) )
        item_types = { 'library': trans.app.model.Library,
                       'folder': trans.app.model.LibraryFolder,
                       'library_dataset': trans.app.model.LibraryDataset }
        is_admin = ( trans.user_is_admin() and cntrller == 'library_admin' )
        current_user_roles = trans.get_current_user_roles()
        if item_type not in item_types:
            message = 'Bad item_type specified: %s' % escape( str( item_type ) )
            status = 'error'
        else:
            if item_type == 'library_dataset':
                item_desc = 'Dataset'
            else:
                item_desc = item_type.capitalize()

            library_item_ids = util.listify( item_id )
            valid_items = 0
            invalid_items = 0
            purged_items = 0
            not_authorized_items = 0
            flush_needed = False
            message = ''
            for library_item_id in library_item_ids:
                try:
                    library_item = trans.sa_session.query( item_types[ item_type ] ).get( trans.security.decode_id( library_item_id ) )
                except:
                    library_item = None
                if not library_item or not ( is_admin or trans.app.security_agent.can_access_library_item( current_user_roles, library_item, trans.user ) ):
                    invalid_items += 1
                elif library_item.purged:
                    purged_items += 1
                elif not ( is_admin or trans.app.security_agent.can_modify_library_item( current_user_roles, library_item ) ):
                    not_authorized_items += 1
                else:
                    valid_items += 1
                    library_item.deleted = False
                    trans.sa_session.add( library_item )
                    flush_needed = True
            if flush_needed:
                trans.sa_session.flush()
            if valid_items:
                message += "%d %s marked undeleted.  " % ( valid_items, escape( inflector.cond_plural( valid_items, item_desc ) ) )
            if invalid_items:
                message += '%d invalid %s specifield.  ' % ( invalid_items, escape( inflector.cond_plural( invalid_items, item_desc ) ) )
                status = 'error'
            if not_authorized_items:
                message += 'You are not authorized to undelete %d %s.  ' % ( not_authorized_items, escape( inflector.cond_plural( not_authorized_items, item_desc ) ) )
                status = 'error'
            if purged_items:
                message += '%d %s marked purged, so cannot be undeleted.  ' % ( purged_items, escape( inflector.cond_plural( purged_items, item_desc ) ) )
                status = 'error'
        if item_type == 'library':
            return trans.response.send_redirect( web.url_for( controller=cntrller,
                                                              action='browse_libraries',
                                                              message=message,
                                                              status=status ) )
        else:
            return trans.response.send_redirect( web.url_for( controller='library_common',
                                                              action='browse_library',
                                                              cntrller=cntrller,
                                                              id=library_id,
                                                              show_deleted=show_deleted,
                                                              message=message,
                                                              status=status ) )

    def _check_access( self, trans, cntrller, is_admin, item, current_user_roles, use_panels, library_id, show_deleted ):
        can_access = True
        if isinstance( item, trans.model.HistoryDatasetAssociation ):
            # Make sure the user has the DATASET_ACCESS permission on the history_dataset_association.
            if not item:
                message = "Invalid history dataset (%s) specified." % escape( str( item ) )
                can_access = False
            elif not trans.app.security_agent.can_access_dataset( current_user_roles, item.dataset ) and item.history.user == trans.user:
                message = "You do not have permission to access the history dataset with id (%s)." % str( item.id )
                can_access = False
        else:
            # Make sure the user has the LIBRARY_ACCESS permission on the library item.
            if not item:
                message = "Invalid library item (%s) specified." % escape( str( item ) )
                can_access = False
            elif not ( is_admin or trans.app.security_agent.can_access_library_item( current_user_roles, item, trans.user ) ):
                if isinstance( item, trans.model.Library ):
                    item_type = 'data library'
                elif isinstance( item, trans.model.LibraryFolder ):
                    item_type = 'folder'
                else:
                    item_type = '(unknown item type)'
                message = "You do not have permission to access the %s with id (%s)." % ( escape( item_type ), str( item.id ) )
                can_access = False
        if not can_access:
            if cntrller == 'api':
                return 400, message
            if isinstance( item, trans.model.Library ):
                return trans.response.send_redirect( web.url_for( controller=cntrller,
                                                                  action='browse_libraries',
                                                                  cntrller=cntrller,
                                                                  use_panels=use_panels,
                                                                  message=message,
                                                                  status='error' ) )
            return trans.response.send_redirect( web.url_for( controller='library_common',
                                                              action='browse_library',
                                                              cntrller=cntrller,
                                                              use_panels=use_panels,
                                                              id=library_id,
                                                              show_deleted=show_deleted,
                                                              message=message,
                                                              status='error' ) )

    def _check_add( self, trans, cntrller, is_admin, item, current_user_roles, use_panels, library_id, show_deleted ):
        # Deny access if the user is not an admin and does not have the LIBRARY_ADD permission.
        if not ( is_admin or trans.app.security_agent.can_add_library_item( current_user_roles, item ) ):
            message = "You are not authorized to add an item to (%s)." % escape( item.name )
            # Redirect to the real parent library since we know we have access to it.
            if cntrller == 'api':
                return 403, message
            return trans.response.send_redirect( web.url_for( controller='library_common',
                                                              action='browse_library',
                                                              cntrller=cntrller,
                                                              use_panels=use_panels,
                                                              id=library_id,
                                                              show_deleted=show_deleted,
                                                              message=message,
                                                              status='error' ) )

    def _check_manage( self, trans, cntrller, is_admin, item, current_user_roles, use_panels, library_id, show_deleted ):
        if isinstance( item, trans.model.LibraryDataset ):
            # Deny access if the user is not an admin and does not have the LIBRARY_MANAGE and DATASET_MANAGE_PERMISSIONS permissions.
            if not ( is_admin or
                     ( trans.app.security_agent.can_manage_library_item( current_user_roles, item ) and
                       trans.app.security_agent.can_manage_dataset( current_user_roles, item.library_dataset_dataset_association.dataset ) ) ):
                message = "You are not authorized to manage permissions on library dataset (%s)." % escape( item.name )
                if cntrller == 'api':
                    return 403, message
                return trans.response.send_redirect( web.url_for( controller='library_common',
                                                                  action='browse_library',
                                                                  id=library_id,
                                                                  cntrller=cntrller,
                                                                  use_panels=use_panels,
                                                                  message=message,
                                                                  status='error' ) )
        # Deny access if the user is not an admin and does not have the LIBRARY_MANAGE permission.
        if not ( is_admin or trans.app.security_agent.can_manage_library_item( current_user_roles, item ) ):
            message = "You are not authorized to manage permissions on (%s)." % escape( item.name )
            if cntrller == 'api':
                return 403, message
            return trans.response.send_redirect( web.url_for( controller='library_common',
                                                              action='browse_library',
                                                              id=library_id,
                                                              cntrller=cntrller,
                                                              use_panels=use_panels,
                                                              message=message,
                                                              status='error' ) )

    def _check_modify( self, trans, cntrller, is_admin, item, current_user_roles, use_panels, library_id, show_deleted ):
        # Deny modification if the user is not an admin and does not have the LIBRARY_MODIFY permission.
        if not ( is_admin or trans.app.security_agent.can_modify_library_item( current_user_roles, item ) ):
            message = "You are not authorized to modify (%s)." % escape( item.name )
            if cntrller == 'api':
                return 403, message
            return trans.response.send_redirect( web.url_for( controller='library_common',
                                                              action='browse_library',
                                                              cntrller=cntrller,
                                                              id=library_id,
                                                              use_panels=use_panels,
                                                              show_deleted=show_deleted,
                                                              message=message,
                                                              status='error' ) )

# ---- Utility methods -------------------------------------------------------


def active_folders( trans, folder ):
    # Much faster way of retrieving all active sub-folders within a given folder than the
    # performance of the mapper.  This query also eagerloads the permissions on each folder.
    return trans.sa_session.query( trans.app.model.LibraryFolder ) \
                           .filter_by( parent=folder, deleted=False ) \
                           .options( eagerload_all( "actions" ) ) \
                           .order_by( trans.app.model.LibraryFolder.table.c.name ) \
                           .all()


def activatable_folders( trans, folder ):
    return trans.sa_session.query( trans.app.model.LibraryFolder ) \
                           .filter_by( parent=folder, purged=False ) \
                           .options( eagerload_all( "actions" ) ) \
                           .order_by( trans.app.model.LibraryFolder.table.c.name ) \
                           .all()


def map_library_datasets_to_lddas( trans, lib_datasets ):
    '''
    Given a list of LibraryDatasets, return a map from the LibraryDatasets
    to their LDDAs. If an LDDA does not exist for a LibraryDataset, then
    there will be no entry in the return hash.
    '''
    # Get a list of the LibraryDatasets' ids so that we can pass it along to
    # a query to retrieve the LDDAs. This eliminates querying for each
    # LibraryDataset.
    lib_dataset_ids = [ x.library_dataset_dataset_association_id for x in lib_datasets ]
    lddas = trans.sa_session.query( trans.app.model.LibraryDatasetDatasetAssociation ) \
                            .filter( trans.app.model.LibraryDatasetDatasetAssociation.id.in_( lib_dataset_ids ) ) \
                            .all()

    # Map the LibraryDataset to the returned LDDAs:
    ret_lddas = {}
    for ldda in lddas:
        ret_lddas[ldda.library_dataset_id] = ldda
    return ret_lddas


def datasets_for_lddas( trans, lddas ):
    '''
    Given a list of LDDAs, return a list of Datasets for them.
    '''
    dataset_ids = [ x.dataset_id for x in lddas ]
    datasets = trans.sa_session.query( trans.app.model.Dataset ) \
                               .filter( trans.app.model.Dataset.id.in_( dataset_ids ) ) \
                               .all()
    return datasets


def active_folders_and_library_datasets( trans, folder ):
    folders = active_folders( trans, folder )
    library_datasets = trans.sa_session.query( trans.model.LibraryDataset ).filter(
        and_( trans.model.LibraryDataset.table.c.deleted == false(),
        trans.model.LibraryDataset.table.c.folder_id == folder.id ) ) \
        .order_by( trans.model.LibraryDataset.table.c._name ) \
        .all()
    return folders, library_datasets


def activatable_folders_and_library_datasets( trans, folder ):
    folders = activatable_folders( trans, folder )
    library_datasets = trans.sa_session.query( trans.model.LibraryDataset ) \
                                       .filter( trans.model.LibraryDataset.table.c.folder_id == folder.id ) \
                                       .join( ( trans.model.LibraryDatasetDatasetAssociation.table,
                                                trans.model.LibraryDataset.table.c.library_dataset_dataset_association_id == trans.model.LibraryDatasetDatasetAssociation.table.c.id ) ) \
                                       .join( ( trans.model.Dataset.table,
                                                trans.model.LibraryDatasetDatasetAssociation.table.c.dataset_id == trans.model.Dataset.table.c.id ) ) \
                                       .filter( trans.model.Dataset.table.c.deleted == false() ) \
                                       .order_by( trans.model.LibraryDataset.table.c._name ) \
                                       .all()
    return folders, library_datasets


def branch_deleted( folder ):
    # Return True if a folder belongs to a branch that has been deleted
    if folder.deleted:
        return True
    if folder.parent:
        return branch_deleted( folder.parent )
    return False


def get_containing_library_from_library_dataset( trans, library_dataset ):
    """Given a library_dataset, get the containing library"""
    folder = library_dataset.folder
    while folder.parent:
        folder = folder.parent
    # We have folder set to the library's root folder, which has the same name as the library
    for library in trans.sa_session.query( trans.model.Library ).filter(
        and_( trans.model.Library.table.c.deleted == false(),
            trans.model.Library.table.c.name == folder.name ) ):
        # Just to double-check
        if library.root_folder == folder:
            return library
    return None


def get_comptypes( trans ):
    comptypes_t = comptypes
    if trans.app.config.nginx_x_archive_files_base:
        comptypes_t = ['ngxzip']
    for comptype in trans.app.config.disable_library_comptypes:
        # TODO: do this once, not every time (we're gonna raise an
        # exception every time after the first time)
        try:
            comptypes_t.remove( comptype )
        except:
            pass
    return comptypes_t


def get_sorted_accessible_library_items( trans, cntrller, items, sort_attr ):
    is_admin = trans.user_is_admin() and cntrller == 'library_admin'
    if is_admin:
        accessible_items = items
    else:
        # Enforce access permission settings
        current_user_roles = trans.get_current_user_roles()
        accessible_items = []
        for item in items:
            if trans.app.security_agent.can_access_library_item( current_user_roles, item, trans.user ):
                accessible_items.append( item )
    # Sort by name
    return sort_by_attr( [ item for item in accessible_items ], sort_attr )


def sort_by_attr( seq, attr ):
    """
    Sort the sequence of objects by object's attribute
    Arguments:
    seq  - the list or any sequence (including immutable one) of objects to sort.
    attr - the name of attribute to sort by
    """
    # Use the "Schwartzian transform"
    # Create the auxiliary list of tuples where every i-th tuple has form
    # (seq[i].attr, i, seq[i]) and sort it. The second item of tuple is needed not
    # only to provide stable sorting, but mainly to eliminate comparison of objects
    # (which can be expensive or prohibited) in case of equal attribute values.
    intermed = map( None, map( getattr, seq, ( attr, ) * len( seq ) ), xrange( len( seq ) ), seq )
    intermed.sort()
    return map( operator.getitem, intermed, ( -1, ) * len( intermed ) )


def lucene_search( trans, cntrller, search_term, search_url, **kwd ):
    """Return display of results from a full-text lucene search of data libraries."""
    message = escape( kwd.get( 'message', '' ) )
    status = kwd.get( 'status', 'done' )
    full_url = "%s/find?%s" % ( search_url, urllib.urlencode( { "kwd" : search_term } ) )
    response = urllib2.urlopen( full_url )
    ldda_ids = util.json.loads( response.read() )[ "ids" ]
    response.close()
    lddas = [ trans.sa_session.query( trans.app.model.LibraryDatasetDatasetAssociation ).get( ldda_id ) for ldda_id in ldda_ids ]
    return status, message, get_sorted_accessible_library_items( trans, cntrller, lddas, 'name' )


def whoosh_search( trans, cntrller, search_term, **kwd ):
    """Return display of results from a full-text whoosh search of data libraries."""
    message = escape( kwd.get( 'message', '' ) )
    status = kwd.get( 'status', 'done' )
    ok = True
    if whoosh_search_enabled:
        whoosh_index_dir = trans.app.config.whoosh_index_dir
        index_exists = whoosh.index.exists_in( whoosh_index_dir )
        if index_exists:
            index = whoosh.index.open_dir( whoosh_index_dir )
            # Set field boosts for searcher to place equal weight on all search fields.
            searcher = index.searcher( weighting=BM25F( field_B={ 'name_B' : 3.4,
                                                                  'info_B' : 3.2,
                                                                  'dbkey_B' : 3.3,
                                                                  'message_B' : 3.5 } ) )
            # Perform search
            parser = MultifieldParser( [ 'name', 'info', 'dbkey', 'message' ], schema=schema )
            # Search term with wildcards may be slow...
            results = searcher.search( parser.parse( '*' + search_term + '*' ), minscore=0.01 )
            ldda_ids = [ result[ 'id' ] for result in results ]
            lddas = []
            for ldda_id in ldda_ids:
                ldda = trans.sa_session.query( trans.app.model.LibraryDatasetDatasetAssociation ).get( ldda_id )
                if ldda:
                    lddas.append( ldda )
            lddas = get_sorted_accessible_library_items( trans, cntrller, lddas, 'name' )
        else:
            message = "Tell your Galaxy administrator that the directory %s does not contain valid whoosh indexes" % str( whoosh_index_dir )
            ok = False
    else:
        message = "Whoosh is compatible with Python version 2.5 or greater.  Your Python verison is not compatible."
        ok = False
    if not ok:
        status = 'error'
        lddas = []
    return status, message, lddas<|MERGE_RESOLUTION|>--- conflicted
+++ resolved
@@ -11,19 +11,11 @@
 import urllib2
 import zipfile
 
-from galaxy import eggs
-eggs.require('MarkupSafe')
 from markupsafe import escape
-eggs.require('SQLAlchemy')
 from sqlalchemy import and_, false
 from sqlalchemy.orm import eagerload_all
 
 from galaxy import util, web
-<<<<<<< HEAD
-from galaxy.web import url_for
-=======
-from galaxy.eggs import require
->>>>>>> c7394bd0
 from galaxy.security import Action
 from galaxy.tools.actions import upload_common
 from galaxy.util import inflector
@@ -32,19 +24,8 @@
 from galaxy.web.base.controller import BaseUIController, UsesFormDefinitionsMixin, UsesExtendedMetadataMixin, UsesLibraryMixinItems
 from galaxy.web.form_builder import AddressField, CheckboxField, SelectField, build_select_field
 
-<<<<<<< HEAD
-import whoosh.index
-from whoosh.fields import Schema, STORED, ID, KEYWORD, TEXT
-from whoosh.scoring import BM25F
-from whoosh.qparser import MultifieldParser
-whoosh_search_enabled = True
-# The following must be defined exactly like the
-# schema in ~/scripts/data_libraries/build_whoosh_index.py
-schema = Schema( id=STORED, name=TEXT, info=TEXT, dbkey=TEXT, message=TEXT )
-=======
 # Whoosh is compatible with Python 2.5+ Try to import Whoosh and set flag to indicate whether tool search is enabled.
 try:
-    require( "Whoosh" )
     import whoosh.index
     from whoosh.fields import Schema, STORED, TEXT
     from whoosh.scoring import BM25F
@@ -56,7 +37,6 @@
 except ImportError, e:
     whoosh_search_enabled = False
     schema = None
->>>>>>> c7394bd0
 
 log = logging.getLogger( __name__ )
 
