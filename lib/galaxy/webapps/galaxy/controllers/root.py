--- conflicted
+++ resolved
@@ -265,23 +265,6 @@
         else:
             return "No data with id=%d" % id
 
-<<<<<<< HEAD
-    @web.expose
-    def peek(self, trans, id=None):
-        """Returns a 'peek' at the data.
-        """
-        # TODO: unused?
-        # TODO: unencoded id
-        data = trans.sa_session.query(self.app.model.HistoryDatasetAssociation).get(id)
-        if data:
-            yield "<html><body><pre>"
-            yield data.peek
-            yield "</pre></body></html>"
-        else:
-            yield "No data with id=%d" % id
-
-=======
->>>>>>> c4150d20
     # ---- History management -----------------------------------------------
     @web.expose
     def history_delete(self, trans, id):
