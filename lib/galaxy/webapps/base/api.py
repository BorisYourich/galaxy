import os
import stat
import typing

import anyio
from fastapi import (
    FastAPI,
    HTTPException,
    Request,
    status,
)
from fastapi.exceptions import RequestValidationError
from fastapi.responses import JSONResponse
from starlette.responses import (
    FileResponse,
    Response,
)
from starlette_context.middleware import RawContextMiddleware
from starlette_context.plugins import RequestIdPlugin

from galaxy.exceptions import MessageException
from galaxy.web.framework.base import walk_controller_modules
from galaxy.web.framework.decorators import (
    api_error_message,
    validation_error_to_message_exception,
)

if typing.TYPE_CHECKING:
    from starlette.background import BackgroundTask
    from starlette.types import (
        Receive,
        Scope,
        Send,
    )


# Copied from https://github.com/tiangolo/fastapi/issues/1240#issuecomment-1055396884
def _get_range_header(range_header: str, file_size: int) -> typing.Tuple[int, int]:
    def _invalid_range():
        return HTTPException(
            status.HTTP_416_REQUESTED_RANGE_NOT_SATISFIABLE,
            detail=f"Invalid request range (Range:{range_header!r})",
        )

    try:
        h = range_header.replace("bytes=", "").rsplit("-", 1)
        start = int(h[0]) if h[0] != "" else 0
        end = int(h[1]) if h[1] != "" else file_size - 1
    except ValueError:
        raise _invalid_range()

    if start > end or start < 0 or end > file_size - 1:
        raise _invalid_range()
    return start, end


class GalaxyFileResponse(FileResponse):
    """
    Augments starlette FileResponse with x-accel-redirect/x-sendfile and byte-range handling.
    """

    nginx_x_accel_redirect_base: typing.Optional[str] = None
    apache_xsendfile: typing.Optional[bool] = None
    send_header_only: bool

    def __init__(
        self,
        path: typing.Union[str, "os.PathLike[str]"],
        status_code: int = 200,
        headers: typing.Optional[typing.Mapping[str, str]] = None,
        media_type: typing.Optional[str] = None,
        background: typing.Optional["BackgroundTask"] = None,
        filename: typing.Optional[str] = None,
        stat_result: typing.Optional[os.stat_result] = None,
        method: typing.Optional[str] = None,
        content_disposition_type: str = "attachment",
    ) -> None:
        super().__init__(
            path, status_code, headers, media_type, background, filename, stat_result, method, content_disposition_type
        )
        self.headers["accept-ranges"] = "bytes"
        send_header_only = self.nginx_x_accel_redirect_base or self.apache_xsendfile
        if self.nginx_x_accel_redirect_base:
            self.headers["x-accel-redirect"] = self.nginx_x_accel_redirect_base + os.path.abspath(path)
        elif self.apache_xsendfile:
            self.headers["x-sendfile"] = os.path.abspath(path)
        if not self.send_header_only and send_header_only:
            # Not a head request, but nginx_x_accel_redirect_base / send_header_only, we don't send a body
            self.send_header_only = True
            self.headers["content-length"] = "0"

    async def __call__(self, scope: "Scope", receive: "Receive", send: "Send") -> None:
        if self.stat_result is None:
            try:
                stat_result = await anyio.to_thread.run_sync(os.stat, self.path)
                self.set_stat_headers(stat_result)
            except FileNotFoundError:
                raise RuntimeError(f"File at path {self.path} does not exist.")
            else:
                mode = stat_result.st_mode
                if not stat.S_ISREG(mode):
                    raise RuntimeError(f"File at path {self.path} is not a file.")

        # This is where we diverge from the superclass, this adds support for byte range requests
        start = 0
        end = stat_result.st_size - 1
        if not self.send_header_only:
            http_range = ""
            for key, value in scope["headers"]:
                if key == b"range":
                    http_range = value.decode("latin-1")
                    start, end = _get_range_header(http_range, stat_result.st_size)
                    self.headers["content-length"] = str(end - start + 1)
                    self.headers["content-range"] = f"bytes {start}-{end}/{stat_result.st_size}"
                    self.status_code = status.HTTP_206_PARTIAL_CONTENT
                    break

        await send(
            {
                "type": "http.response.start",
                "status": self.status_code,
                "headers": self.raw_headers,
            }
        )
        if self.send_header_only:
            await send({"type": "http.response.body", "body": b"", "more_body": False})
        else:
            # This also diverges from the superclass by seeking to start and limiting to end if handling byte range requests
            async with await anyio.open_file(self.path, mode="rb") as file:
                more_body = True
                if start:
                    await file.seek(start)
                while more_body:
                    if http_range:
                        pos = await file.tell()
                        read_size = min(self.chunk_size, end + 1 - pos)
                        if pos + read_size == end + 1:
                            more_body = False
                    else:
                        read_size = self.chunk_size
                    chunk = await file.read(read_size)
                    if more_body:
                        more_body = len(chunk) == self.chunk_size
                    await send(
                        {
                            "type": "http.response.body",
                            "body": chunk,
                            "more_body": more_body,
                        }
                    )
        if self.background is not None:
            await self.background()


def get_error_response_for_request(request: Request, exc: MessageException) -> JSONResponse:
    error_dict = api_error_message(None, exception=exc)
    status_code = exc.status_code
    path = request.url.path
    if "ga4gh" in path:
        # When serving GA4GH APIs use limited exceptions to conform their expected
        # error schema. Tailored to DRS currently.
        content = {"status_code": status_code, "msg": error_dict["err_msg"]}
    else:
        content = error_dict

<<<<<<< HEAD
    retry_after: typing.Optional[int] = getattr(exc, "retry_after", None)
    headers: typing.Dict[str, str] = {}
    if retry_after:
        headers["Retry-After"] = str(retry_after)
    return JSONResponse(status_code=status_code, content=content, headers=headers)
=======
def add_sentry_middleware(app: FastAPI) -> None:
    from sentry_sdk.integrations.asgi import SentryAsgiMiddleware

    app.add_middleware(SentryAsgiMiddleware)
>>>>>>> 42c9affa


def add_exception_handler(app: FastAPI) -> None:
    @app.exception_handler(RequestValidationError)
    async def validate_exception_middleware(request: Request, exc: RequestValidationError) -> Response:
        message_exception = validation_error_to_message_exception(exc)
        return get_error_response_for_request(request, message_exception)

    @app.exception_handler(MessageException)
    async def message_exception_middleware(request: Request, exc: MessageException) -> Response:
        return get_error_response_for_request(request, exc)


def add_request_id_middleware(app: FastAPI):
    app.add_middleware(RawContextMiddleware, plugins=(RequestIdPlugin(force_new_uuid=True),))


def include_all_package_routers(app: FastAPI, package_name: str):
    for _, module in walk_controller_modules(package_name):
        router = getattr(module, "router", None)
        if router:
            app.include_router(router)<|MERGE_RESOLUTION|>--- conflicted
+++ resolved
@@ -152,6 +152,12 @@
             await self.background()
 
 
+def add_sentry_middleware(app: FastAPI) -> None:
+    from sentry_sdk.integrations.asgi import SentryAsgiMiddleware
+
+    app.add_middleware(SentryAsgiMiddleware)
+
+
 def get_error_response_for_request(request: Request, exc: MessageException) -> JSONResponse:
     error_dict = api_error_message(None, exception=exc)
     status_code = exc.status_code
@@ -163,18 +169,11 @@
     else:
         content = error_dict
 
-<<<<<<< HEAD
     retry_after: typing.Optional[int] = getattr(exc, "retry_after", None)
     headers: typing.Dict[str, str] = {}
     if retry_after:
         headers["Retry-After"] = str(retry_after)
     return JSONResponse(status_code=status_code, content=content, headers=headers)
-=======
-def add_sentry_middleware(app: FastAPI) -> None:
-    from sentry_sdk.integrations.asgi import SentryAsgiMiddleware
-
-    app.add_middleware(SentryAsgiMiddleware)
->>>>>>> 42c9affa
 
 
 def add_exception_handler(app: FastAPI) -> None:
