"""Migration script to add the type column to the repository table."""
from __future__ import print_function

import logging
import sys

from sqlalchemy import Column, MetaData, Table

# Need our custom types, but don't import anything else from model
from galaxy.model.custom_types import TrimmedString

log = logging.getLogger(__name__)
log.setLevel(logging.DEBUG)
handler = logging.StreamHandler(sys.stdout)
format = "%(name)s %(levelname)s %(asctime)s %(message)s"
formatter = logging.Formatter(format)
handler.setFormatter(formatter)
log.addHandler(handler)

metadata = MetaData()


def upgrade(migrate_engine):
<<<<<<< HEAD
    print __doc__
=======
    print(__doc__)
>>>>>>> 2f2acb98
    metadata.bind = migrate_engine
    metadata.reflect()
    Repository_table = Table("repository", metadata, autoload=True)
    c = Column("type", TrimmedString(255), index=True)
    try:
        # Create
        c.create(Repository_table, index_name="ix_repository_type")
        assert c is Repository_table.c.type
<<<<<<< HEAD
    except Exception as e:
        print "Adding type column to the repository table failed: %s" % str(e)
=======
    except Exception:
        log.exception("Adding type column to the repository table failed.")
>>>>>>> 2f2acb98
    # Update the type column to have the default unrestricted value.
    cmd = "UPDATE repository SET type = 'unrestricted'"
    migrate_engine.execute(cmd)


def downgrade(migrate_engine):
    metadata.bind = migrate_engine
    metadata.reflect()
    # Drop type column from repository table.
    Repository_table = Table("repository", metadata, autoload=True)
    try:
        Repository_table.c.type.drop()
<<<<<<< HEAD
    except Exception as e:
        print "Dropping column type from the repository table failed: %s" % str(e)
=======
    except Exception:
        log.exception("Dropping column type from the repository table failed.")
>>>>>>> 2f2acb98
<|MERGE_RESOLUTION|>--- conflicted
+++ resolved
@@ -21,11 +21,7 @@
 
 
 def upgrade(migrate_engine):
-<<<<<<< HEAD
-    print __doc__
-=======
     print(__doc__)
->>>>>>> 2f2acb98
     metadata.bind = migrate_engine
     metadata.reflect()
     Repository_table = Table("repository", metadata, autoload=True)
@@ -34,13 +30,8 @@
         # Create
         c.create(Repository_table, index_name="ix_repository_type")
         assert c is Repository_table.c.type
-<<<<<<< HEAD
-    except Exception as e:
-        print "Adding type column to the repository table failed: %s" % str(e)
-=======
     except Exception:
         log.exception("Adding type column to the repository table failed.")
->>>>>>> 2f2acb98
     # Update the type column to have the default unrestricted value.
     cmd = "UPDATE repository SET type = 'unrestricted'"
     migrate_engine.execute(cmd)
@@ -53,10 +44,5 @@
     Repository_table = Table("repository", metadata, autoload=True)
     try:
         Repository_table.c.type.drop()
-<<<<<<< HEAD
-    except Exception as e:
-        print "Dropping column type from the repository table failed: %s" % str(e)
-=======
     except Exception:
-        log.exception("Dropping column type from the repository table failed.")
->>>>>>> 2f2acb98
+        log.exception("Dropping column type from the repository table failed.")