import base64
import hashlib
import json
import logging
import os
import time
from dataclasses import dataclass
from datetime import (
    datetime,
    timedelta,
)
from typing import (
    List,
    Optional,
)
from urllib.parse import quote

import jwt
import requests
from oauthlib.common import generate_nonce
from requests_oauthlib import OAuth2Session

from galaxy import (
    exceptions,
    util,
)
from galaxy.model import (
    CustosAuthnzToken,
    User,
)
from galaxy.model.base import transaction
from galaxy.model.orm.util import add_object_to_object_session
from . import IdentityProvider

try:
    import pkce
except ImportError:
    pkce = None  # type: ignore[assignment]

log = logging.getLogger(__name__)
STATE_COOKIE_NAME = "galaxy-oidc-state"
NONCE_COOKIE_NAME = "galaxy-oidc-nonce"
VERIFIER_COOKIE_NAME = "galaxy-oidc-verifier"
KEYCLOAK_BACKENDS = {"custos", "cilogon", "keycloak"}


class InvalidAuthnzConfigException(Exception):
    pass


@dataclass
class CustosAuthnzConfiguration:
    provider: str
    verify_ssl: Optional[bool]
    url: str
    label: str
    client_id: str
    client_secret: str
    require_create_confirmation: bool
    redirect_uri: str
    ca_bundle: Optional[str]
    pkce_support: bool
    extra_params: Optional[dict]
    authorization_endpoint: Optional[str]
    token_endpoint: Optional[str]
    end_session_endpoint: Optional[str]
    well_known_oidc_config_uri: Optional[str]
    iam_client_secret: Optional[str]
    userinfo_endpoint: Optional[str]
    credential_url: Optional[str]


class OIDCAuthnzBase(IdentityProvider):
    def __init__(self, provider, oidc_config, oidc_backend_config, idphint=None):
        provider = provider.lower()
        self.config = CustosAuthnzConfiguration(
            provider=provider,
            verify_ssl=oidc_config["VERIFY_SSL"],
            url=oidc_backend_config["url"],
            label=oidc_backend_config.get("label", provider.capitalize()),
            client_id=oidc_backend_config["client_id"],
            client_secret=oidc_backend_config["client_secret"],
            require_create_confirmation=oidc_backend_config.get("require_create_confirmation", provider == "custos"),
            redirect_uri=oidc_backend_config["redirect_uri"],
            ca_bundle=oidc_backend_config.get("ca_bundle", None),
            pkce_support=oidc_backend_config.get("pkce_support", False),
            extra_params={},
            authorization_endpoint=None,
            token_endpoint=None,
            end_session_endpoint=None,
            well_known_oidc_config_uri=None,
            iam_client_secret=None,
            userinfo_endpoint=None,
            credential_url=None,
        )

    def _decode_token_no_signature(self, token):
        return jwt.decode(token, audience=self.config.client_id, options={"verify_signature": False})

    def refresh(self, trans, custos_authnz_token):
        if custos_authnz_token is None:
            raise exceptions.AuthenticationFailed("cannot find authorized user while refreshing token")
        id_token_decoded = self._decode_token_no_signature(custos_authnz_token.id_token)
        # do not refresh tokens if they didn't reach their half lifetime
        if int(id_token_decoded["iat"]) + int(id_token_decoded["exp"]) > 2 * int(time.time()):
            return False
        log.info(custos_authnz_token.access_token)
        oauth2_session = self._create_oauth2_session()
        token_endpoint = self.config.token_endpoint
        if self.config.iam_client_secret:
            client_secret = self.config.iam_client_secret
        else:
            client_secret = self.config.client_secret
        clientIdAndSec = f"{self.config.client_id}:{self.config.client_secret}"  # for custos

        params = {
            "client_id": self.config.client_id,
            "client_secret": client_secret,
            "refresh_token": custos_authnz_token.refresh_token,
            "headers": {
                "Authorization": f"Basic {util.unicodify(base64.b64encode(util.smart_str(clientIdAndSec)))}"
            },  # for custos
        }

        token = oauth2_session.refresh_token(token_endpoint, **params)
        processed_token = self._process_token(trans, oauth2_session, token, False)

        custos_authnz_token.access_token = processed_token["access_token"]
        custos_authnz_token.id_token = processed_token["id_token"]
        custos_authnz_token.refresh_token = processed_token["refresh_token"]
        custos_authnz_token.expiration_time = processed_token["expiration_time"]
        custos_authnz_token.refresh_expiration_time = processed_token["refresh_expiration_time"]

        trans.sa_session.add(custos_authnz_token)
        trans.sa_session.flush()
        return True

    def _get_provider_specific_scopes(self):
        return []

    def authenticate(self, trans, idphint=None):
        base_authorize_url = self.config.authorization_endpoint
        scopes = ["openid", "email", "profile"]
        scopes.extend(self._get_provider_specific_scopes())
        oauth2_session = self._create_oauth2_session(scope=scopes)
        nonce = generate_nonce()
        nonce_hash = self._hash_nonce(nonce)
        extra_params = {"nonce": nonce_hash}
        if idphint is not None:
            extra_params["idphint"] = idphint
        if self.config.pkce_support:
            if not pkce:
                raise InvalidAuthnzConfigException(
                    "The python 'pkce' library is not installed but Galaxy is configured to use it "
                    "(see oidc_backends_config).  Make sure pkce is installed correctly to proceed."
                )
            code_verifier, code_challenge = pkce.generate_pkce_pair(96)
            extra_params["code_challenge"] = code_challenge
            extra_params["code_challenge_method"] = "S256"
            trans.set_cookie(value=code_verifier, name=VERIFIER_COOKIE_NAME)
        if self.config.extra_params:
            extra_params.update(self.config.extra_params)
        authorization_url, state = oauth2_session.authorization_url(base_authorize_url, **extra_params)
        trans.set_cookie(value=state, name=STATE_COOKIE_NAME)
        trans.set_cookie(value=nonce, name=NONCE_COOKIE_NAME)
        return authorization_url

    def _process_token(self, trans, oauth2_session, token, validate_nonce=True):
        processed_token = {}
        processed_token["access_token"] = token["access_token"]
        processed_token["id_token"] = token["id_token"]
        processed_token["refresh_token"] = token["refresh_token"] if "refresh_token" in token else None
        processed_token["expiration_time"] = datetime.now() + timedelta(seconds=token.get("expires_in", 3600))
        processed_token["refresh_expiration_time"] = (
            (datetime.now() + timedelta(seconds=token["refresh_expires_in"])) if "refresh_expires_in" in token else None
        )

        # Get nonce from token['id_token'] and validate. 'nonce' in the
        # id_token is a hash of the nonce stored in the NONCE_COOKIE_NAME
        # cookie.
        id_token_decoded = self._decode_token_no_signature(processed_token["id_token"])
        if validate_nonce:
            nonce_hash = id_token_decoded["nonce"]
            self._validate_nonce(trans, nonce_hash)

        # Get userinfo and lookup/create Galaxy user record
        if id_token_decoded.get("email", None):
            userinfo = id_token_decoded
        else:
            userinfo = self._get_userinfo(oauth2_session)
        processed_token["email"] = userinfo["email"]
        processed_token["user_id"] = userinfo["sub"]
        processed_token["username"] = self._username_from_userinfo(trans, userinfo)
        return processed_token

    def callback(self, state_token, authz_code, trans, login_redirect_url):
        # Take state value to validate from token. OAuth2Session.fetch_token
        # will validate that the state query parameter value on the URL matches
        # this value.
        state_cookie = trans.get_cookie(name=STATE_COOKIE_NAME)
        oauth2_session = self._create_oauth2_session(state=state_cookie)
        token = self._fetch_token(oauth2_session, trans)
        processed_token = self._process_token(trans, oauth2_session, token)

        user_id = processed_token["user_id"]
        email = processed_token["email"]
        username = processed_token["username"]
        access_token = processed_token["access_token"]
        id_token = processed_token["id_token"]
        refresh_token = processed_token["refresh_token"]
        expiration_time = processed_token["expiration_time"]
        refresh_expiration_time = processed_token["refresh_expiration_time"]

        # Create or update custos_authnz_token record
        custos_authnz_token = self._get_custos_authnz_token(trans.sa_session, user_id, self.config.provider)
        if custos_authnz_token is None:
            user = trans.user
            existing_user = trans.sa_session.query(User).filter_by(email=email).first()
            if not user:
                if existing_user:
                    if trans.app.config.fixed_delegated_auth:
                        user = existing_user
                    else:
                        message = f"There already exists a user with email {email}.  To associate this external login, you must first be logged in as that existing account."
                        log.info(message)
                        login_redirect_url = (
                            f"{login_redirect_url}login/start"
                            f"?connect_external_provider={self.config.provider}"
                            f"&connect_external_email={email}"
                            f"&connect_external_label={self.config.label}"
                        )
                        return login_redirect_url, None
                elif self.config.require_create_confirmation:
                    login_redirect_url = f"{login_redirect_url}login/start?confirm=true&provider_token={json.dumps(token)}&provider={self.config.provider}"
                    return login_redirect_url, None
                else:
                    user = trans.app.user_manager.create(email=email, username=username)
                    if trans.app.config.user_activation_on:
                        trans.app.user_manager.send_activation_email(trans, email, username)

            # Create a token to link this identity with an existing account
            custos_authnz_token = CustosAuthnzToken(
                user=user,
                external_user_id=user_id,
                provider=self.config.provider,
                access_token=access_token,
                id_token=id_token,
                refresh_token=refresh_token,
                expiration_time=expiration_time,
                refresh_expiration_time=refresh_expiration_time,
            )
<<<<<<< HEAD
            label = self.config.label
            if existing_user and existing_user != user:
=======
            label = self.config["label"]
            if trans.app.config.fixed_delegated_auth:
                redirect_url = login_redirect_url
            elif existing_user and existing_user != user:
>>>>>>> f450dee2
                redirect_url = (
                    f"{login_redirect_url}user/external_ids"
                    f"?email_exists={email}"
                    f"&notification=Your%20{label}%20identity%20has%20been%20linked"
                    "%20to%20your%20Galaxy%20account."
                )
            else:
                redirect_url = (
                    f"{login_redirect_url}user/external_ids"
                    f"?notification=Your%20{label}%20identity%20has%20been%20linked"
                    "%20to%20your%20Galaxy%20account."
                )
        else:
            # Identity is already linked to account - login as usual
            custos_authnz_token.access_token = access_token
            custos_authnz_token.id_token = id_token
            custos_authnz_token.refresh_token = refresh_token
            custos_authnz_token.expiration_time = expiration_time
            custos_authnz_token.refresh_expiration_time = refresh_expiration_time
            redirect_url = "/"

        trans.sa_session.add(custos_authnz_token)
        with transaction(trans.sa_session):
            trans.sa_session.commit()

        return redirect_url, custos_authnz_token.user

    def create_user(self, token, trans, login_redirect_url):
        token_dict = json.loads(token)

        access_token = token_dict["access_token"]
        id_token = token_dict["id_token"]
        refresh_token = token_dict["refresh_token"] if "refresh_token" in token_dict else None
        expiration_time = datetime.now() + timedelta(
            seconds=token_dict.get("expires_in", 3600)
        )  # might be a problem cause times no long valid
        refresh_expiration_time = (
            (datetime.now() + timedelta(seconds=token_dict["refresh_expires_in"]))
            if "refresh_expires_in" in token_dict
            else None
        )

        # Get nonce from token['id_token'] and validate. 'nonce' in the
        # id_token is a hash of the nonce stored in the NONCE_COOKIE_NAME
        # cookie.
        userinfo = self._decode_token_no_signature(id_token)

        # Get userinfo and create Galaxy user record
        email = userinfo["email"]
        # Check if username if already taken
        username = self._username_from_userinfo(trans, userinfo)
        user_id = userinfo["sub"]

        user = trans.app.user_manager.create(email=email, username=username)
        if trans.app.config.user_activation_on:
            trans.app.user_manager.send_activation_email(trans, email, username)

        custos_authnz_token = CustosAuthnzToken(
            external_user_id=user_id,
            provider=self.config.provider,
            access_token=access_token,
            id_token=id_token,
            refresh_token=refresh_token,
            expiration_time=expiration_time,
            refresh_expiration_time=refresh_expiration_time,
        )
        add_object_to_object_session(custos_authnz_token, user)
        custos_authnz_token.user = user

        trans.sa_session.add(user)
        trans.sa_session.add(custos_authnz_token)
        with transaction(trans.sa_session):
            trans.sa_session.commit()
        return login_redirect_url, user

    def disconnect(self, provider, trans, email=None, disconnect_redirect_url=None):
        try:
            user = trans.user
            index = 0
            # Find CustosAuthnzToken record for this provider (should only be one)
            provider_tokens = [token for token in user.custos_auth if token.provider == self.config.provider]
            if len(provider_tokens) == 0:
                raise Exception(f"User is not associated with provider {self.config.provider}")
            if len(provider_tokens) > 1:
                for idx, token in enumerate(provider_tokens):
                    id_token_decoded = self._decode_token_no_signature(token.id_token)
                    if id_token_decoded["email"] == email:
                        index = idx
            trans.sa_session.delete(provider_tokens[index])
            with transaction(trans.sa_session):
                trans.sa_session.commit()
            return True, "", disconnect_redirect_url
        except Exception as e:
            return False, f"Failed to disconnect provider {provider}: {util.unicodify(e)}", None

    def logout(self, trans, post_user_logout_href=None):
        if not self.config.redirect_uri:
            log.error("Failed to generate logout redirect_url")
            return None
        try:
            if self.config.end_session_endpoint:
                redirect_url = self.config.end_session_endpoint
            if post_user_logout_href is not None:
                redirect_url += f"?redirect_uri={quote(post_user_logout_href)}"
            return redirect_url
        except Exception as e:
            log.error("Failed to generate logout redirect_url", exc_info=e)
            return None

    def _create_oauth2_session(self, state=None, scope=None):
        client_id = self.config.client_id
        redirect_uri = self.config.redirect_uri
        if redirect_uri.startswith("http://localhost") and os.environ.get("OAUTHLIB_INSECURE_TRANSPORT", None) != "1":
            log.warning("Setting OAUTHLIB_INSECURE_TRANSPORT to '1' to allow plain HTTP (non-SSL) callback")
            os.environ["OAUTHLIB_INSECURE_TRANSPORT"] = "1"
        session = OAuth2Session(client_id, scope=scope, redirect_uri=redirect_uri, state=state)
        session.verify = self._get_verify_param()
        return session

    def _fetch_token(self, oauth2_session, trans):
        if self.config.iam_client_secret:
            # Custos uses the Keycloak client secret to get the token
            client_secret = self.config.iam_client_secret
        else:
            client_secret = self.config.client_secret
        token_endpoint = self.config.token_endpoint
        clientIdAndSec = f"{self.config.client_id}:{self.config.client_secret}"  # for custos

        params = {
            "client_secret": client_secret,
            "authorization_response": trans.request.url,
            "headers": {
                "Authorization": f"Basic {util.unicodify(base64.b64encode(util.smart_str(clientIdAndSec)))}"
            },  # for custos
            "verify": self._get_verify_param(),
        }
        if self.config.pkce_support:
            code_verifier = trans.get_cookie(name=VERIFIER_COOKIE_NAME)
            trans.set_cookie("", name=VERIFIER_COOKIE_NAME, age=-1)
            params["code_verifier"] = code_verifier
        return oauth2_session.fetch_token(token_endpoint, **params)

    def _get_userinfo(self, oauth2_session):
        userinfo_endpoint = self.config.userinfo_endpoint
        return oauth2_session.get(userinfo_endpoint, verify=self._get_verify_param()).json()

    @staticmethod
    def _get_custos_authnz_token(sa_session, user_id, provider):
        return sa_session.query(CustosAuthnzToken).filter_by(external_user_id=user_id, provider=provider).one_or_none()

    @staticmethod
    def _hash_nonce(nonce):
        return hashlib.sha256(util.smart_str(nonce)).hexdigest()

    def _validate_nonce(self, trans, nonce_hash):
        nonce_cookie = trans.get_cookie(name=NONCE_COOKIE_NAME)
        # Delete the nonce cookie
        trans.set_cookie("", name=NONCE_COOKIE_NAME, age=-1)
        nonce_cookie_hash = self._hash_nonce(nonce_cookie)
        if nonce_hash != nonce_cookie_hash:
            raise Exception("Nonce mismatch. Check that configured redirect_uri matches the URL you are using.")

    def _load_config(self, headers: Optional[dict] = None, params: Optional[dict] = None):
        if not headers:
            headers = {}
        if not params:
            params = {}
        self.config.well_known_oidc_config_uri = self._get_well_known_uri_from_url(self.config.provider)
        if not self.config.well_known_oidc_config_uri:
            log.error(f"Failed to load well-known OIDC config URI: {self.config.well_known_oidc_config_uri}")
            raise Exception(f"Failed to load well-known OIDC config URI: {self.config.well_known_oidc_config_uri}")
        try:
            well_known_oidc_config = requests.get(
                self.config.well_known_oidc_config_uri,
                headers=headers,
                verify=self._get_verify_param(),
                timeout=util.DEFAULT_SOCKET_TIMEOUT,
                params=params,
            ).json()
            self._load_well_known_oidc_config(well_known_oidc_config)
        except Exception:
            log.error(f"Failed to load well-known OIDC config URI: {self.config.well_known_oidc_config_uri}")
            raise

    def _get_well_known_uri_from_url(self, provider):
        # TODO: Look up this URL from a Python library
        base_url = self.config.url
        # Remove potential trailing slash to avoid "//realms"
        base_url = base_url if base_url[-1] != "/" else base_url[:-1]
        return f"{base_url}/.well-known/openid-configuration"

    def _load_well_known_oidc_config(self, well_known_oidc_config):
        self.config.authorization_endpoint = well_known_oidc_config["authorization_endpoint"]
        self.config.token_endpoint = well_known_oidc_config["token_endpoint"]
        self.config.userinfo_endpoint = well_known_oidc_config["userinfo_endpoint"]
        self.config.end_session_endpoint = well_known_oidc_config.get("end_session_endpoint")

    def _get_verify_param(self):
        """Return 'ca_bundle' if 'verify_ssl' is true and 'ca_bundle' is configured."""
        # in requests_oauthlib, the verify param can either be a boolean or a CA bundle path
        if self.config.ca_bundle is not None and self.config.verify_ssl:
            return self.config.ca_bundle
        else:
            return self.config.verify_ssl

    @staticmethod
    def _username_from_userinfo(trans, userinfo):
        username = userinfo.get("preferred_username", userinfo["email"])
        if "@" in username:
            username = username.split("@")[0]  # username created from username portion of email
        username = util.ready_name_for_url(username)
        if trans.sa_session.query(trans.app.model.User).filter_by(username=username).first():
            # if username already exists in database, append integer and iterate until unique username found
            count = 0
            while trans.sa_session.query(trans.app.model.User).filter_by(username=(f"{username}{count}")).first():
                count += 1
            return f"{username}{count}"
        else:
            return username


class OIDCAuthnzBaseKeycloak(OIDCAuthnzBase):
    def __init__(self, provider, oidc_config, oidc_backend_config, idphint=None):
        super().__init__(provider, oidc_config, oidc_backend_config, idphint)
        self.config.extra_params = {"kc_idp_hint": oidc_backend_config.get("idphint", "oidc")}
        self._load_config()


class OIDCAuthnzBaseCiLogon(OIDCAuthnzBase):
    def __init__(self, provider, oidc_config, oidc_backend_config, idphint=None):
        super().__init__(provider, oidc_config, oidc_backend_config, idphint)
        self.config.extra_params = {"kc_idp_hint": oidc_backend_config.get("idphint", "cilogon")}
        self._load_config()

    def _get_provider_specific_scopes(self):
        return ["org.cilogon.userinfo"]

    def _get_well_known_uri_from_url(self, provider):
        base_url = self.config.url
        # backwards compatibility. CILogon URL is given with /authorize in the examples. not sure if
        # this applies to the wild, but let's be safe here and remove the /authorize if it exists
        # which will lead to the correct openid configuration
        base_url = base_url if base_url.split("/")[-1] != "authorize" else "/".join(base_url.split("/")[:-1])
        return f"{base_url}/.well-known/openid-configuration"


class CustosAuthFactory:
    @dataclass
    class _CustosAuthBasedProviderCacheItem:
        created_at: datetime
        item: OIDCAuthnzBase
        provider: str
        oidc_config: dict
        oidc_backend_config: dict
        idphint: str

    _CustosAuthBasedProvidersCache: List[_CustosAuthBasedProviderCacheItem] = []

    @staticmethod
    def GetCustosBasedAuthProvider(provider, oidc_config, oidc_backend_config, idphint=None):
        # see if we have a config loaded up already
        for item in CustosAuthFactory._CustosAuthBasedProvidersCache:
            if (
                item.provider == provider
                and item.oidc_config == oidc_config
                and item.oidc_backend_config == oidc_backend_config
                and item.idphint == idphint
            ):
                return item.item

        auth_adapter: OIDCAuthnzBase
        if provider.lower() == "custos":
            auth_adapter = OIDCAuthnzBaseCustos(provider, oidc_config, oidc_backend_config, idphint)
        elif provider.lower() == "keycloak":
            auth_adapter = OIDCAuthnzBaseKeycloak(provider, oidc_config, oidc_backend_config, idphint)
        elif provider.lower() == "cilogon":
            auth_adapter = OIDCAuthnzBaseCiLogon(provider, oidc_config, oidc_backend_config, idphint)
        else:
            raise Exception(f"Unknown Custos provider name: {provider}")

        if auth_adapter:
            CustosAuthFactory._CustosAuthBasedProvidersCache.append(
                CustosAuthFactory._CustosAuthBasedProviderCacheItem(
                    created_at=datetime.now(),
                    item=auth_adapter,
                    provider=provider,
                    oidc_config=oidc_config,
                    oidc_backend_config=oidc_backend_config,
                    idphint=idphint,
                )
            )

        return auth_adapter


class OIDCAuthnzBaseCustos(OIDCAuthnzBase):
    def __init__(self, provider, oidc_config, oidc_backend_config, idphint=None):
        super().__init__(provider, oidc_config, oidc_backend_config, idphint)
        self.config.extra_params = {"kc_idp_hint": oidc_backend_config.get("idphint", "oidc")}
        self._load_config_for_custos()

    def _get_custos_credentials(self):
        clientIdAndSec = f"{self.config.client_id}:{self.config.client_secret}"
        if not self.config.credential_url:
            raise Exception(
                f"Error OIDC provider {self.config.provider} is of type Custos, but does not have the credential url set"
            )
        creds = requests.get(
            self.config.credential_url,
            headers={"Authorization": f"Basic {util.unicodify(base64.b64encode(util.smart_str(clientIdAndSec)))}"},
            verify=False,
            params={"client_id": self.config.client_id},
            timeout=util.DEFAULT_SOCKET_TIMEOUT,
        )
        credentials = creds.json()
        self.config.iam_client_secret = credentials["iam_client_secret"]

    def _load_config_for_custos(self):
        self.config.credential_url = f"{self.config.url.rstrip('/')}/credentials"
        self._get_custos_credentials()
        # Set custos endpoints
        clientIdAndSec = f"{self.config.client_id}:{self.config.client_secret}"
        headers = {"Authorization": f"Basic {util.unicodify(base64.b64encode(util.smart_str(clientIdAndSec)))}"}
        params = {"client_id": self.config.client_id}

        self._load_config(headers, params)<|MERGE_RESOLUTION|>--- conflicted
+++ resolved
@@ -249,15 +249,10 @@
                 expiration_time=expiration_time,
                 refresh_expiration_time=refresh_expiration_time,
             )
-<<<<<<< HEAD
             label = self.config.label
-            if existing_user and existing_user != user:
-=======
-            label = self.config["label"]
             if trans.app.config.fixed_delegated_auth:
                 redirect_url = login_redirect_url
             elif existing_user and existing_user != user:
->>>>>>> f450dee2
                 redirect_url = (
                     f"{login_redirect_url}user/external_ids"
                     f"?email_exists={email}"
