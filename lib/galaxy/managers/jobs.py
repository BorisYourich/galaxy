--- conflicted
+++ resolved
@@ -258,13 +258,8 @@
         )
         return self.job_lock()
 
-<<<<<<< HEAD
-    def get_accessible_job(self, trans, decoded_job_id):
-        job = trans.sa_session.query(trans.app.model.Job).filter(trans.app.model.Job.id == decoded_job_id).first()
-=======
     def get_accessible_job(self, trans, decoded_job_id) -> Job:
         job = trans.sa_session.get(Job, decoded_job_id)
->>>>>>> bc0d075d
         if job is None:
             raise ObjectNotFound()
         belongs_to_user = (
