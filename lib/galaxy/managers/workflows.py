--- conflicted
+++ resolved
@@ -221,13 +221,8 @@
                         elif q == "importable":
                             stmt = stmt.where(StoredWorkflow.importable == true())
                         elif q == "deleted":
-<<<<<<< HEAD
                             stmt = stmt.where(StoredWorkflow.deleted == true())
-                            show_deleted = true
-=======
-                            query = query.filter(model.StoredWorkflow.deleted == true())
                             show_deleted = True
->>>>>>> 7bffadb6
                         elif q == "shared_with_me":
                             if not show_shared:
                                 message = "Can only use tag is:shared_with_me if show_shared parameter also true."
