--- conflicted
+++ resolved
@@ -742,11 +742,8 @@
         self.server_starttime = int(time.time())  # used for cachebusting
         # Limit lifetime of tool shed repository cache to app startup
         self.tool_shed_repository_cache = None
-<<<<<<< HEAD
         self.api_spec = None
-=======
         self.legacy_mapper = None
->>>>>>> cba4677b
         log.info(f"Galaxy app startup finished {startup_timer}")
 
     def _shutdown_queue_worker(self):
