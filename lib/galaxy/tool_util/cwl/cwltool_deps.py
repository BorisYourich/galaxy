--- conflicted
+++ resolved
@@ -68,20 +68,14 @@
 
 try:
     import schema_salad
-<<<<<<< HEAD
-=======
     from schema_salad import (
         ref_resolver,
         sourceline,
     )
->>>>>>> 9fb80f03
 except ImportError:
     schema_salad = None
     ref_resolver = None
-<<<<<<< HEAD
-=======
     sourceline = None
->>>>>>> 9fb80f03
 
 needs_shell_quoting = re.compile(r"""(^$|[\s|&;()<>\'"$@])""").search
 
@@ -125,10 +119,7 @@
     'RuntimeContext',
     'schema_salad',
     'shellescape',
-<<<<<<< HEAD
-=======
     'sourceline',
->>>>>>> 9fb80f03
     'StdFsAccess',
     'workflow',
 )