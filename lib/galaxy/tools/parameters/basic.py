--- conflicted
+++ resolved
@@ -186,18 +186,11 @@
                 value = sanitize_param( value )
         return value
 
-<<<<<<< HEAD
     def validate( self, value, trans=None ):
-        if value != '' or not self.optional:
-            for validator in self.validators:
-                validator.validate( value, trans )
-=======
-    def validate( self, value, history=None, workflow_building_mode=False ):
         if value in ["", None] and self.optional:
             return
         for validator in self.validators:
-            validator.validate( value, history )
->>>>>>> 377ccbe2
+            validator.validate( value, trans )
 
     def to_dict( self, trans, view='collection', value_mapper=None, other_values={} ):
         """ to_dict tool parameter. This can be overridden by subclasses. """
