--- conflicted
+++ resolved
@@ -2681,14 +2681,9 @@
 
 # Code from CWL branch to massage in order to be shared across tools and workflows,
 # and for CWL artifacts as well as Galaxy ones.
-<<<<<<< HEAD
-def raw_to_galaxy(app: "MinimalApp", history: "History", as_dict_value: Dict[str, Any]) -> "HistoryItem":
-=======
-def raw_to_galaxy(trans, as_dict_value, commit=True):
-    app = trans.app
-    history = trans.history
-
->>>>>>> d613130c
+def raw_to_galaxy(
+    app: "MinimalApp", history: "History", as_dict_value: Dict[str, Any], commit: bool = True
+) -> "HistoryItem":
     object_class = as_dict_value["class"]
     if object_class == "File":
         # TODO: relative_to = "/"
@@ -2735,12 +2730,8 @@
         app.model.session.add(primary_data)
         history.stage_addition(primary_data)
         history.add_pending_items()
-<<<<<<< HEAD
-        app.model.session.flush()
-=======
         if commit:
             app.model.session.commit()
->>>>>>> d613130c
         return primary_data
     else:
         name = as_dict_value.get("name")
@@ -2760,12 +2751,8 @@
                 element_class = element_dict["class"]
                 identifier = element_dict["identifier"]
                 if element_class == "File":
-<<<<<<< HEAD
-                    hda = raw_to_galaxy(app, history, element_dict)
-=======
                     # Don't commit for inner elements
-                    hda = raw_to_galaxy(trans, element_dict, commit=False)
->>>>>>> d613130c
+                    hda = raw_to_galaxy(app, history, element_dict, commit=False)
                     collection_builder.add_dataset(identifier, hda)
                 else:
                     subcollection_builder = collection_builder.get_level(identifier)
@@ -2774,15 +2761,10 @@
         collection_builder = builder.BoundCollectionBuilder(collection)
         write_elements_to_collection(as_dict_value, collection_builder)
         collection_builder.populate()
-<<<<<<< HEAD
-        app.model.session.add(hdca)
-        app.model.session.flush()
-=======
         history.stage_addition(hdca)
         history.add_pending_items()
         if commit:
             app.model.session.commit()
->>>>>>> d613130c
         return hdca
 
 
