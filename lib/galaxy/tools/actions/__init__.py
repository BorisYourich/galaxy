--- conflicted
+++ resolved
@@ -513,13 +513,9 @@
                         flush=flush_job,
                         **element_kwds
                     )
-<<<<<<< HEAD
-                    log.info("Handled collection output named {} for tool {} {}".format(name, tool.id, handle_output_timer))
-=======
                     if hdca:
                         datasets_to_persist.append(hdca)
                     log.info("Handled collection output named %s for tool %s %s" % (name, tool.id, handle_output_timer))
->>>>>>> a8817489
                 else:
                     handle_output(name, output)
                     log.info("Handled output named {} for tool {} {}".format(name, tool.id, handle_output_timer))
@@ -563,12 +559,8 @@
                                      rerun_remap_job_id=rerun_remap_job_id,
                                      current_job=job,
                                      out_data=out_data)
-<<<<<<< HEAD
-        log.info("Setup for job {} complete, ready to be enqueued {}".format(job.log_str(), job_setup_timer))
-=======
             datasets_to_persist = []
         log.info("Setup for job %s complete, ready to be enqueued %s" % (job.log_str(), job_setup_timer))
->>>>>>> a8817489
 
         # Some tools are not really executable, but jobs are still created for them ( for record keeping ).
         # Examples include tools that redirect to other applications ( epigraph ).  These special tools must
