--- conflicted
+++ resolved
@@ -11,10 +11,10 @@
 log = logging.getLogger(__name__)
 
 REPOSITORY_OWNER = 'devteam'
-TOOL_MIGRATION_SCRIPTS_DIR = os.path.abspath( os.path.join(
-    os.path.dirname( __file__ ), os.pardir, 'galaxy_install', 'migrate', 'scripts' ) )
+TOOL_MIGRATION_SCRIPTS_DIR = os.path.abspath(os.path.join(
+    os.path.dirname(__file__), os.pardir, 'galaxy_install', 'migrate', 'scripts'))
 TOOL_MIGRATION_VERSIONS_DIR = os.path.abspath( os.path.join(
-    os.path.dirname( __file__ ), os.pardir, 'galaxy_install', 'migrate', 'versions' ) )
+    os.path.dirname(__file__), os.pardir, 'galaxy_install', 'migrate', 'versions'))
 
 
 def accumulate_tool_dependencies(tool_shed_accessible, tool_dependencies, all_tool_dependencies):
@@ -28,14 +28,10 @@
 
 def check_for_missing_tools(app, tool_panel_configs, latest_tool_migration_script_number):
     # Get the 000x_tools.xml file associated with the current migrate_tools version number.
-<<<<<<< HEAD
-    tools_xml_file_path = os.path.abspath( os.path.join( os.path.dirname( __file__ ),
-                                                         os.pardir, 'galaxy_install',
-                                                         'migrate', 'scripts',
-                                                         '%04d_tools.xml' % latest_tool_migration_script_number) )
-=======
-    tools_xml_file_path = os.path.abspath(os.path.join('scripts', 'migrate_tools', '%04d_tools.xml' % latest_tool_migration_script_number))
->>>>>>> 599f5d5a
+    tools_xml_file_path = os.path.abspath(os.path.join(os.path.dirname( __file__ ),
+                                                       os.pardir, 'galaxy_install',
+                                                       'migrate', 'scripts',
+                                                       '%04d_tools.xml' % latest_tool_migration_script_number))
     # Parse the XML and load the file attributes for later checking against the proprietary tool_panel_config.
     migrated_tool_configs_dict = odict()
     tree, error_message = xml_util.parse_xml(tools_xml_file_path)
@@ -152,20 +148,15 @@
     config_filenames = []
     for config_filename in app.config.tool_configs:
         # Any config file that includes a tool_path attribute in the root tag set like the following is shed-related.
-<<<<<<< HEAD
-        # <toolbox tool_path="../shed_tools">
+        # <toolbox tool_path="database/shed_tools">
         try:
-            tree, error_message = xml_util.parse_xml( config_filename )
+            tree, error_message = xml_util.parse_xml(config_filename)
         except (OSError, IOError) as exc:
-            if ( config_filename == app.config.shed_tool_conf and not
+            if (config_filename == app.config.shed_tool_conf and not
                     app.config.shed_tool_conf_set and
-                    exc.errno == errno.ENOENT ):
+                    exc.errno == errno.ENOENT):
                 continue
             raise
-=======
-        # <toolbox tool_path="database/shed_tools">
-        tree, error_message = xml_util.parse_xml(config_filename)
->>>>>>> 599f5d5a
         if tree is None:
             continue
         root = tree.getroot()
