{
  "name": "galaxy-client",
  "version": "0.1.0",
  "description": "Galaxy client application build system",
  "keywords": [
    "galaxy"
  ],
  "repository": {
    "type": "git",
    "url": "https://github.com/galaxyproject/galaxy.git"
  },
  "license": "AFL-3.0",
  "resolutions": {
    "**/chokidar": "3.5.2"
  },
  "dependencies": {
    "@babel/polyfill": "^7.10.1",
    "@fortawesome/fontawesome-free": "^5.13.0",
    "@fortawesome/fontawesome-svg-core": "^1.2.28",
    "@fortawesome/free-brands-svg-icons": "^5.15.1",
    "@fortawesome/free-regular-svg-icons": "^5.14.0",
    "@fortawesome/free-solid-svg-icons": "^5.13.0",
    "@fortawesome/vue-fontawesome": "^0.1.9",
    "@galaxyproject/bootstrap-tour": "^0.12.1",
    "@handsontable/vue": "^2.0.0-beta1",
    "@hirez_io/observer-spy": "^2.0.0",
    "@johmun/vue-tags-input": "^2.1.0",
    "@sentry/browser": "^5.20.1",
    "axios": "^0.21.1",
    "backbone": "1.4.0",
    "bootstrap": "4.5.0",
<<<<<<< HEAD
    "bootstrap-vue": "^2.15.0",
    "citation-js": "^0.5.1",
=======
    "bootstrap-vue": "^2.21.2",
    "citation-js": "^0.5.0-alpha.5",
>>>>>>> b3cf836e
    "d3": "3",
    "date-fns": "^2.23.0",
    "decode-uri-component": "^0.2.0",
    "deep-diff": "^1.0.2",
    "deep-equal": "^2.0.5",
    "elkjs": "^0.7.1",
    "flush-promises": "^1.0.2",
    "glob": "^7.1.6",
    "handsontable": "^2.0.0",
    "imask": "^6.1.0",
    "in-viewport": "^3.6.0",
    "is-promise": "^4.0.0",
    "isotope-layout": "^3.0.6",
    "iter-tools": "7.1.3",
    "jquery": "2",
    "jquery-migrate": "~1.4",
    "jquery-mousewheel": "^3.1.13",
    "jquery-ui": "^1.12.1",
    "jquery.complexify": "^0.5.2",
    "jquery.cookie": "^1.4.1",
    "linkifyjs": "^2.1.9",
    "markdown-it": "^11.0.0",
    "markdown-it-regexp": "^0.4.0",
<<<<<<< HEAD
    "moment": "2.29.1",
=======
    "moment": "2.26.0",
    "object-hash": "^2.2.0",
>>>>>>> b3cf836e
    "popper.js": "^1.16.1",
    "pouchdb": "^7.2.2",
    "pouchdb-adapter-memory": "^7.2.2",
    "pouchdb-debug": "^7.2.1",
    "pouchdb-erase": "^1.0.2",
    "pouchdb-find": "^7.2.2",
    "pouchdb-upsert": "^2.2.0",
    "pretty-bytes": "^5.6.0",
    "proper-skip-list": "^4.0.2",
    "pyre-to-regexp": "^0.0.5",
    "regression": "^2.0.1",
    "requirejs": "2.3.6",
    "rxjs": "^6.6.3",
    "rxjs-spy": "^7.5.3",
    "rxjs-spy-devtools-plugin": "^0.0.4",
    "slugify": "^1.6.0",
    "splitpanes": "2.3.8",
    "stream-browserify": "^3.0.0",
    "threads": "^1.6.5",
    "timers-browserify": "^2.0.12",
    "toastr": "^2.1.4",
    "underscore": "^1.10.2",
    "underscore.string": "^3.3.5",
    "vue": "^2.6.14",
    "vue-infinite-scroll": "^2.0.2",
    "vue-multiselect": "^2.1.0",
    "vue-observe-visibility": "^1.0.0",
    "vue-router": "^3.5.2",
    "vue-rx": "^6.2.0",
<<<<<<< HEAD
    "vue-scrollto": "^2.20.0",
    "vuedraggable": "2.24.3",
=======
    "vuedraggable": "2.24.1",
>>>>>>> b3cf836e
    "vueisotope": "^3.1.2",
    "vuex": "^3.4.0",
    "vuex-cache": "^3.2.0",
    "vuex-persist": "^3.1.3",
    "vuex-persistedstate": "^4.0.0"
  },
  "scripts": {
    "watch": "gulp && yarn run save-build-hash && yarn run webpack-watch",
    "serve": "NODE_ENV=development gulp && webpack serve",
    "build": "NODE_ENV=development gulp && webpack && yarn run save-build-hash",
    "build-production": "NODE_ENV=production gulp && yarn run webpack-production && yarn run save-build-hash",
    "build-production-maps": "NODE_ENV=production gulp && yarn run webpack-production-maps && yarn run save-build-hash",
    "build-stats": "webpack --profile --json=webpack-stats.json",
    "view-stats": "webpack-bundle-analyzer webpack-stats.json ../static/dist/",
    "webpack-watch": "webpack --watch",
    "webpack-production": "NODE_ENV=production webpack",
    "webpack-production-maps": "GXY_BUILD_SOURCEMAPS=1 NODE_ENV=production webpack",
    "gulp": "gulp",
    "save-build-hash": "(git rev-parse HEAD 2>/dev/null || echo '') >../static/client_build_hash.txt",
    "prettier": "prettier --write 'src/style/scss/**/*.scss' 'src/**/{*.js,*.vue}' '!src/libs/**'",
    "prettier-check": "prettier --check 'src/style/scss/**/*.scss' 'src/**/{*.js,*.vue}' '!src/libs/**'",
    "styleguide": "vue-styleguidist server",
    "styleguide:build": "vue-styleguidist build",
    "test": "yarn run qunit && yarn run jest",
    "jest": "jest --config tests/jest/jest.config.js",
    "jest-watch": "jest --config tests/jest/jest.config.js --watch",
    "qunit": "karma start tests/karma/karma.config.qunit.js",
    "eslint": "eslint -c .eslintrc.js src --ext .js,.vue"
  },
  "devDependencies": {
    "@babel/core": "^7.14.8",
    "@babel/helper-validator-identifier": "^7.14.8",
    "@babel/plugin-syntax-dynamic-import": "^7.8.3",
    "@babel/plugin-transform-runtime": "^7.14.5",
    "@babel/preset-env": "^7.14.8",
    "@cerner/duplicate-package-checker-webpack-plugin": "^2.1.0",
    "@testing-library/jest-dom": "^5.14.1",
    "@vue/test-utils": "^1.2.2",
    "amdi18n-loader": "^0.9.3",
    "autoprefixer": "^10.2.5",
    "axios-mock-adapter": "^1.18.2",
    "babel-core": "^7.0.0-bridge.0",
    "babel-eslint": "^10.1.0",
    "babel-jest": "^27.0.6",
    "babel-loader": "^8.2.2",
    "babel-plugin-transform-inline-environment-variables": "^0.4.3",
    "babel-plugin-transform-vue-template": "^0.4.2",
    "buffer": "^6.0.3",
    "chai": "^4.2.0",
    "chokidar": "^3.5.2",
    "css-loader": "^6.2.0",
    "css-minimizer-webpack-plugin": "^3.0.2",
    "del": "^5.1.0",
    "eslint": "^7.31.0",
    "eslint-plugin-vue": "^7.14.0",
    "expose-loader": "^3.0.0",
    "gulp": "^4.0.2",
    "ignore-loader": "^0.1.2",
    "imports-loader": "^3.0.0",
    "jest": "^27.0.6",
    "jest-raw-loader": "^1.0.1",
    "json-loader": "^0.5.7",
    "karma": "^5.0.9",
    "karma-chrome-launcher": "^3.1.0",
    "karma-polyfill": "^1.1.0",
    "karma-qunit": "^4.1.1",
    "karma-webpack": "^5.0.0",
    "mini-css-extract-plugin": "^2.1.0",
    "postcss-loader": "^6.1.1",
    "prettier": "^2.3.2",
    "process": "^0.11.10",
    "qunit": "^2.10.0",
    "raw-loader": "^4.0.2",
    "sass": "^1.26.5",
    "sass-loader": "^12.1.0",
    "sinon": "^9.0.2",
    "store": "^2.0.12",
    "style-loader": "^3.2.1",
    "uuid": "^7",
    "vue-jest": "^3.0.6",
    "vue-loader": "^15.9.6",
    "vue-styleguidist": "^4.36.0",
    "vue-template-compiler": "^2.6.14",
    "webpack": "^5.47.0",
    "webpack-cli": "^4.7.2",
    "webpack-dev-server": "^3.11.2",
    "webpack-merge": "^5.8.0",
    "yaml-jest": "^1.0.5",
    "yaml-loader": "^0.6.0"
  },
  "peerDependencies": {
    "postcss": "^8.2.8"
  }
}<|MERGE_RESOLUTION|>--- conflicted
+++ resolved
@@ -29,13 +29,8 @@
     "axios": "^0.21.1",
     "backbone": "1.4.0",
     "bootstrap": "4.5.0",
-<<<<<<< HEAD
-    "bootstrap-vue": "^2.15.0",
+    "bootstrap-vue": "^2.21.2",
     "citation-js": "^0.5.1",
-=======
-    "bootstrap-vue": "^2.21.2",
-    "citation-js": "^0.5.0-alpha.5",
->>>>>>> b3cf836e
     "d3": "3",
     "date-fns": "^2.23.0",
     "decode-uri-component": "^0.2.0",
@@ -59,12 +54,8 @@
     "linkifyjs": "^2.1.9",
     "markdown-it": "^11.0.0",
     "markdown-it-regexp": "^0.4.0",
-<<<<<<< HEAD
     "moment": "2.29.1",
-=======
-    "moment": "2.26.0",
     "object-hash": "^2.2.0",
->>>>>>> b3cf836e
     "popper.js": "^1.16.1",
     "pouchdb": "^7.2.2",
     "pouchdb-adapter-memory": "^7.2.2",
@@ -94,12 +85,8 @@
     "vue-observe-visibility": "^1.0.0",
     "vue-router": "^3.5.2",
     "vue-rx": "^6.2.0",
-<<<<<<< HEAD
     "vue-scrollto": "^2.20.0",
     "vuedraggable": "2.24.3",
-=======
-    "vuedraggable": "2.24.1",
->>>>>>> b3cf836e
     "vueisotope": "^3.1.2",
     "vuex": "^3.4.0",
     "vuex-cache": "^3.2.0",
