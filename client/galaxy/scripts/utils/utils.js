/**
 * Galaxy utilities comprises small functions, which at this point
 * do not require their own classes/files
*/
define( [], function() {

    /** Builds a basic iframe */
    function iframe( src ) {
        return '<iframe src="' + src + '" frameborder="0" style="width: 100%; height: 100%;"/>';
    }

    /** Traverse through json */
    function deepeach( dict, callback ) {
        for( var i in dict ) {
            var d = dict[ i ];
            if( _.isObject( d ) ) {
                var new_dict = callback( d );
                new_dict && ( dict[ i ] = new_dict );
                deepeach( d, callback );
            }
        }
    }

    /** Identifies urls and replaces them with anchors */
    function linkify( inputText ) {
        var replacedText, replacePattern1, replacePattern2, replacePattern3;

        // URLs starting with http://, https://, or ftp://
        replacePattern1 = /(\b(https?|ftp):\/\/[-A-Z0-9+&@#\/%?=~_|!:,.;]*[-A-Z0-9+&@#\/%=~_|])/gim;
        replacedText = inputText.replace(replacePattern1, '<a href="$1" target="_blank">$1</a>');

        // URLs starting with "www." (without // before it, or it'd re-link the ones done above).
        replacePattern2 = /(^|[^\/])(www\.[\S]+(\b|$))/gim;
        replacedText = replacedText.replace(replacePattern2, '$1<a href="http://$2" target="_blank">$2</a>');

        // Change email addresses to mailto:: links.
        replacePattern3 = /(([a-zA-Z0-9\-\_\.])+@[a-zA-Z\_]+?(\.[a-zA-Z]{2,6})+)/gim;
        replacedText = replacedText.replace(replacePattern3, '<a href="mailto:$1">$1</a>');

        return replacedText;
    }

    /** Clone */
    function clone( obj ) {
        return JSON.parse( JSON.stringify( obj ) || null );
    }

    /**
     * Check if a string is a json string
     * @param{String}   text - Content to be validated
     */
    function isJSON(text) {
        return /^[\],:{}\s]*$/.test(text.replace(/\\["\\\/bfnrtu]/g, '@').
            replace(/"[^"\\\n\r]*"|true|false|null|-?\d+(?:\.\d*)?(?:[eE][+\-]?\d+)?/g, ']').
            replace(/(?:^|:|,)(?:\s*\[)+/g, ''));
    };

    /**
     * Sanitize/escape a string
     * @param{String}   content - Content to be sanitized
     */
    function sanitize(content) {
        return $('<div/>').text(content).html();
    };

    /**
     * Checks if a value or list of values is `empty`
     * usually used for selectable options
     * @param{String}   value - Value or list to be validated
     */
    function isEmpty ( value ) {
        if ( !( value instanceof Array ) ) {
            value = [ value ];
        }
        if ( value.length === 0 ) {
            return true;
        }
        for( var i in value ) {
            if ( [ '__null__', '__undefined__', null, undefined ].indexOf( value[ i ] ) > -1 ) {
                return true;
            }
        }
        return false;
    };

    /**
     * Convert list to pretty string
     * @param{String}   lst - List of strings to be converted in human readable list sentence
     */
    function textify( lst ) {
        if ( $.isArray( lst ) ) {
            var lst = lst.toString().replace( /,/g, ', ' );
            var pos = lst.lastIndexOf( ', ' );
            if ( pos != -1 ) {
                lst = lst.substr( 0, pos ) + ' or ' + lst.substr( pos + 2 );
            }
            return lst;
        }
        return '';
    };

    /**
     * Request handler for GET
     * @param{String}   url     - Url request is made to
     * @param{Function} success - Callback on success
     * @param{Function} error   - Callback on error
     * @param{Boolean}  cache   - Use cached data if available
     */
    function get (options) {
        top.__utils__get__ = top.__utils__get__ || {};
        var cache_key = JSON.stringify( options );
        if (options.cache && top.__utils__get__[cache_key]) {
            options.success && options.success(top.__utils__get__[cache_key]);
            window.console.debug('utils.js::get() - Fetching from cache [' + options.url + '].');
        } else {
            request({
                url     : options.url,
                data    : options.data,
                success : function(response) {
                    top.__utils__get__[cache_key] = response;
                    options.success && options.success(response);
                },
                error : function(response, status) {
                    options.error && options.error(response, status);
                }
            });
        }
    };

    /**
     * Request handler
     * @param{String}   method  - Request method ['GET', 'POST', 'DELETE', 'PUT']
     * @param{String}   url     - Url request is made to
     * @param{Object}   data    - Data send to url
     * @param{Function} success - Callback on success
     * @param{Function} error   - Callback on error
     */
    function request (options) {
        // prepare ajax
        var ajaxConfig = {
            contentType : 'application/json',
            type        : options.type || 'GET',
            data        : options.data || {},
            url         : options.url
        }
        // encode data into url
        if ( ajaxConfig.type == 'GET' || ajaxConfig.type == 'DELETE' ) {
            if ( !$.isEmptyObject(ajaxConfig.data) ) {
                ajaxConfig.url += ajaxConfig.url.indexOf('?') == -1 ? '?' : '&';
                ajaxConfig.url += $.param(ajaxConfig.data, true);
            }
            ajaxConfig.data = null;
        } else {
            ajaxConfig.dataType = 'json';
            ajaxConfig.url      = ajaxConfig.url;
            ajaxConfig.data     = JSON.stringify(ajaxConfig.data);
        }

        // make request
        $.ajax(ajaxConfig).done(function(response) {
            if (typeof response === 'string') {
                try {
                    response = response.replace('Infinity,', '"Infinity",');
                    response = jQuery.parseJSON(response);
                } catch (e) {
                    console.debug(e);
                }
            }
            options.success && options.success(response);
        }).fail(function(response) {
            var response_text = null;
            try {
                response_text = jQuery.parseJSON(response.responseText);
            } catch (e) {
                response_text = response.responseText;
            }
            options.error && options.error(response_text, response.status);
        }).always(function() {
            options.complete && options.complete();
        });
    };

    /**
     * Read a property value from CSS
     * @param{String}   classname   - CSS class
     * @param{String}   name        - CSS property
     */
    function cssGetAttribute (classname, name) {
        var el = $('<div class="' + classname + '"></div>');
        el.appendTo(':eq(0)');
        var value = el.css(name);
        el.remove();
        return value;
    };

    /**
     * Load a CSS file
     * @param{String}   url - Url of CSS file
     */
    function cssLoadFile (url) {
        if (!$('link[href^="' + url + '"]').length) {
            $('<link href="' + Galaxy.root + url + '" rel="stylesheet">').appendTo('head');
        }
    };

    /**
     * Safely merge to dictionaries
     * @param{Object}   options         - Target dictionary
     * @param{Object}   optionsDefault  - Source dictionary
     */
    function merge (options, optionsDefault) {
        if (options) {
            return _.defaults(options, optionsDefault);
        } else {
            return optionsDefault;
        }
    };


    /**
     * Round floaing point 'number' to 'numPlaces' number of decimal places.
     * @param{Object}   number      a floaing point number
     * @param{Object}   numPlaces   number of decimal places
     */
    function roundToDecimalPlaces( number, numPlaces ){
        var placesMultiplier = 1;
        for( var i=0; i<numPlaces; i++ ){
            placesMultiplier *= 10;
        }
        return Math.round( number * placesMultiplier ) / placesMultiplier;
    }

    // calculate on import
    var kb = 1024,
        mb = kb * kb,
        gb = mb * kb,
        tb = gb * kb;
    /**
     * Format byte size to string with units
     * @param{Integer}   size           - Size in bytes
     * @param{Boolean}   normal_font    - Switches font between normal and bold
     */
    function bytesToString (size, normal_font, numberPlaces) {
        numberPlaces = numberPlaces !== undefined? numberPlaces: 1;
        // identify unit
        var unit = "";
        if (size >= tb){ size = size / tb; unit = 'TB'; } else
        if (size >= gb){ size = size / gb; unit = 'GB'; } else
        if (size >= mb){ size = size / mb; unit = 'MB'; } else
        if (size >= kb){ size = size / kb; unit = 'KB'; } else
        if (size >  0){ unit = 'b'; }
        else { return normal_font? '0 b': '<strong>-</strong>'; }
        // return formatted string
        var rounded = unit == 'b'? size: roundToDecimalPlaces( size, numberPlaces );
        if (normal_font) {
           return  rounded + ' ' + unit;
        } else {
            return '<strong>' + rounded + '</strong> ' + unit;
        }
    };

    /** Create a unique id */
    function uid(){
        top.__utils__uid__ = top.__utils__uid__ || 0;
        return 'uid-' + top.__utils__uid__++;
    };

    /** Create a time stamp */
    function time() {
        var d = new Date();
        var hours = (d.getHours() < 10 ? "0" : "") + d.getHours();
        var minutes = (d.getMinutes() < 10 ? "0" : "") + d.getMinutes()
        return datetime = d.getDate() + "/"
                    + (d.getMonth() + 1)  + "/"
                    + d.getFullYear() + ", "
                    + hours + ":"
                    + minutes;
    };

<<<<<<< HEAD
    /** Append script and style tags to Galaxy main application */
    function appendScriptStyle( data ) {
        // create a script tag inside head tag
        if( data.script && data.script !== "" ) {
            $(  '<script/>', { type: 'text/javascript' } ).text( data.script ).appendTo( 'head' );
        }
        // create a style tag inside head tag
        if( data.styles && data.styles !== "" ) {
            $( '<style/>', { type: 'text/css' } ).text( data.styles ).appendTo( 'head' );
        }
=======
    /** Get querystrings from url */
    function getQueryString( key ) {
        return decodeURIComponent( window.location.search.replace(new RegExp("^(?:.*[&\\?]" + encodeURIComponent( key ).replace(/[\.\+\*]/g, "\\$&") + "(?:\\=([^&]*))?)?.*$", "i"), "$1") );
>>>>>>> ecdaa04d
    };

    return {
        cssLoadFile: cssLoadFile,
        cssGetAttribute: cssGetAttribute,
        get: get,
        merge: merge,
        iframe: iframe,
        bytesToString: bytesToString,
        uid: uid,
        time: time,
        request: request,
        sanitize: sanitize,
        textify: textify,
        isEmpty: isEmpty,
        deepeach: deepeach,
        isJSON: isJSON,
        clone: clone,
        linkify: linkify,
<<<<<<< HEAD
        appendScriptStyle: appendScriptStyle
=======
        getQueryString: getQueryString
>>>>>>> ecdaa04d
    };
});<|MERGE_RESOLUTION|>--- conflicted
+++ resolved
@@ -277,7 +277,6 @@
                     + minutes;
     };
 
-<<<<<<< HEAD
     /** Append script and style tags to Galaxy main application */
     function appendScriptStyle( data ) {
         // create a script tag inside head tag
@@ -288,11 +287,11 @@
         if( data.styles && data.styles !== "" ) {
             $( '<style/>', { type: 'text/css' } ).text( data.styles ).appendTo( 'head' );
         }
-=======
+    };
+
     /** Get querystrings from url */
     function getQueryString( key ) {
         return decodeURIComponent( window.location.search.replace(new RegExp("^(?:.*[&\\?]" + encodeURIComponent( key ).replace(/[\.\+\*]/g, "\\$&") + "(?:\\=([^&]*))?)?.*$", "i"), "$1") );
->>>>>>> ecdaa04d
     };
 
     return {
@@ -312,10 +311,7 @@
         isJSON: isJSON,
         clone: clone,
         linkify: linkify,
-<<<<<<< HEAD
-        appendScriptStyle: appendScriptStyle
-=======
+        appendScriptStyle: appendScriptStyle,
         getQueryString: getQueryString
->>>>>>> ecdaa04d
     };
 });