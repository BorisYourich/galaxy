--- conflicted
+++ resolved
@@ -3259,11 +3259,7 @@
             new_div = $("<div/>").addClass('label-container');
         while ( position < view.high ) {
             var screenPosition = Math.floor( ( position - view.low ) / range * width );
-<<<<<<< HEAD
-            new_div.append( $("<div/>").addClass('label').text(util.commatize( position )).css( {
-=======
             new_div.append( $("<div/>").addClass('pos-label').text(commatize( position )).css( {
->>>>>>> cfe45d8e
                 left: screenPosition
             }));
             position += tickDistance;
