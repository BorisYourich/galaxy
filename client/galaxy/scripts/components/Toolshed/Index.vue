--- conflicted
+++ resolved
@@ -1,22 +1,7 @@
 <template>
     <div class="overflow-auto h-100 p-1" @scroll="onScroll">
-        <b-input
-            class="mb-3"
-            placeholder="search repositories"
-            v-model="queryInput"
-            @input="delayQuery"
-            @change="setQuery"
-        />
-        <serverselection
-            :toolshedUrl="toolshedUrl"
-            :toolshedUrls="toolshedUrls"
-            :total="total"
-            :loading="loading"
-            @onToolshed="setToolshed"
-        />
         <div v-if="error" class="alert alert-danger">{{ error }}</div>
         <div v-else>
-<<<<<<< HEAD
             <b-input
                 class="mb-3"
                 placeholder="Search Repositories"
@@ -26,29 +11,11 @@
             />
             <b-form-radio-group class="mb-3" v-model="tabValue" :options="tabOptions" />
             <div v-if="tabValue">
-                <searchlist :query="query" :scrolled="scrolled" @onQuery="setQuery" @onError="setError" />
+                <SearchList :query="query" :scrolled="scrolled" @onQuery="setQuery" @onError="setError" />
             </div>
             <div v-else>
-                <installedlist :filter="queryInput" />
+                <InstalledList :filter="queryInput" />
             </div>
-=======
-            <repositories
-                :query="query"
-                :scrolled="scrolled"
-                :toolshedUrl="toolshedUrl"
-                @onError="setError"
-                v-if="!queryEmpty"
-            />
-            <categories
-                :toolshedUrl="toolshedUrl"
-                :loading="loading"
-                @onCategory="setQuery"
-                @onTotal="setTotal"
-                @onError="setError"
-                @onLoading="setLoading"
-                v-show="queryEmpty"
-            />
->>>>>>> 729c40fd
         </div>
     </div>
 </template>
@@ -58,8 +25,8 @@
 import InstalledList from "./InstalledList/Index.vue";
 export default {
     components: {
-        searchlist: SearchList,
-        installedlist: InstalledList
+        SearchList,
+        InstalledList
     },
     data() {
         return {
@@ -109,19 +76,6 @@
             this.clearTimer();
             this.query = this.queryInput = query;
         },
-<<<<<<< HEAD
-=======
-        setToolshed(url) {
-            this.error = null;
-            this.toolshedUrl = url;
-        },
-        setTotal(total) {
-            this.total = total;
-        },
-        setLoading(loading) {
-            this.loading = loading;
-        },
->>>>>>> 729c40fd
         onScroll: function({ target: { scrollTop, clientHeight, scrollHeight } }) {
             this.scrolled = scrollTop + clientHeight >= scrollHeight;
         }
