--- conflicted
+++ resolved
@@ -454,16 +454,6 @@
             });
         }
 
-<<<<<<< HEAD
-=======
-        // Show viewport on load unless pref says it's off
-        if (store.get("overview-off")) {
-            hide_overview();
-        } else {
-            show_overview();
-        }
-
->>>>>>> 588dbfaa
         // Stores the size of the overview into local storage when it's resized
         $(".workflow-overview").bind("dragend", function(e, d) {
             var op = $(this).offsetParent();
@@ -472,30 +462,6 @@
             store.set("overview-size", `${new_size}px`);
         });
 
-<<<<<<< HEAD
-=======
-        function show_overview() {
-            store.remove("overview-off");
-            $("#overview-border").css("right", "0px");
-            $("#close-viewport").css("background-position", "0px 0px");
-        }
-
-        function hide_overview() {
-            store.set("overview-off", 1);
-            $("#overview-border").css("right", "20000px");
-            $("#close-viewport").css("background-position", "12px 0px");
-        }
-
-        // Lets the overview be toggled visible and invisible, adjusting the arrows accordingly
-        $("#close-viewport").click(() => {
-            if ($("#overview-border").css("right") === "0px") {
-                hide_overview();
-            } else {
-                show_overview();
-            }
-        });
-
->>>>>>> 588dbfaa
         // Unload handler
         window.onbeforeunload = () => {
             if (self.workflow && self.workflow.has_changes) {
