define([
    'libs/underscore',
    'libs/backbone/backbone',
    "mvc/base-mvc",
    "utils/localization"
<<<<<<< HEAD
], function( _, Backbone, baseMVC, _l ){
=======
], function( baseMVC, _l ){

var logNamespace = 'user';
>>>>>>> 593cb407
//==============================================================================
/** @class Model for a Galaxy user (including anonymous users).
 *  @name User
 */
var User = Backbone.Model.extend( baseMVC.LoggableMixin ).extend(
/** @lends User.prototype */{
    _logNamespace : logNamespace,

<<<<<<< HEAD
    ///** logger used to record this.log messages, commonly set to console */
    //// comment this out to suppress log output
    //logger              : console,

=======
>>>>>>> 593cb407
    /** API location for this resource */
    urlRoot : function(){ return Galaxy.options.root + 'api/users'; },

    /** Model defaults
     *  Note: don't check for anon-users with the username as the default is '(anonymous user)'
     *      a safer method is if( !user.get( 'email' ) ) -> anon user
     */
    defaults : /** @lends User.prototype */{
        id                      : null,
        username                : '(' + _l( "anonymous user" ) + ')',
        email                   : "",
        total_disk_usage        : 0,
        nice_total_disk_usage   : "",
        quota_percent           : null,
        is_admin                : false
    },

    /** Set up and bind events
     *  @param {Object} data Initial model data.
     */
    initialize : function( data ){
        this.log( 'User.initialize:', data );

        this.on( 'loaded', function( model, resp ){ this.log( this + ' has loaded:', model, resp ); });
        this.on( 'change', function( model, data ){ this.log( this + ' has changed:', model, data.changes ); });
    },

    isAnonymous : function(){
        return ( !this.get( 'email' ) );
    },

    isAdmin : function(){
        return ( this.get( 'is_admin' ) );
    },

    /** Load a user with the API using an id.
     *      If getting an anonymous user or no access to a user id, pass the User.CURRENT_ID_STR
     *      (e.g. 'current') and the API will return the current transaction's user data.
     *  @param {String} idOrCurrent encoded user id or the User.CURRENT_ID_STR
     *  @param {Object} options hash to pass to Backbone.Model.fetch. Can contain success, error fns.
     *  @fires loaded when the model has been loaded from the API, passing the newModel and AJAX response.
     */
    loadFromApi : function( idOrCurrent, options ){
        idOrCurrent = idOrCurrent || User.CURRENT_ID_STR;

        options = options || {};
        var model = this,
            userFn = options.success;

        /** @ignore */
        options.success = function( newModel, response ){
            model.trigger( 'loaded', newModel, response );
            if( userFn ){ userFn( newModel, response ); }
        };

        // requests for the current user must have a sep. constructed url (fetch don't work, ma)
        if( idOrCurrent === User.CURRENT_ID_STR ){
            options.url = this.urlRoot + '/' + User.CURRENT_ID_STR;
        }
        return Backbone.Model.prototype.fetch.call( this, options );
    },

    /** Clears all data from the sessionStorage.
     */
    clearSessionStorage : function(){
        for( var key in sessionStorage ){
            //TODO: store these under the user key so we don't have to do this
            // currently only history
            if( key.indexOf( 'history:' ) === 0 ){
                sessionStorage.removeItem( key );

            } else if( key === 'history-panel' ){
                sessionStorage.removeItem( key );
            }
        }
    },

    /** string representation */
    toString : function(){
        var userInfo = [ this.get( 'username' ) ];
        if( this.get( 'id' ) ){
            userInfo.unshift( this.get( 'id' ) );
            userInfo.push( this.get( 'email' ) );
        }
        return 'User(' + userInfo.join( ':' ) + ')';
    }
});

// string to send to tell server to return this transaction's user (see api/users.py)
User.CURRENT_ID_STR = 'current';

// class method to load the current user via the api and return that model
User.getCurrentUserFromApi = function( options ){
    var currentUser = new User();
    currentUser.loadFromApi( User.CURRENT_ID_STR, options );
    return currentUser;
};

// (stub) collection for users (shouldn't be common unless admin UI)
var UserCollection = Backbone.Collection.extend( baseMVC.LoggableMixin ).extend({
    model   : User,
    urlRoot : function(){ return Galaxy.options.root + 'api/users'; },
    //logger  : console,
});


//==============================================================================
return {
    User : User
};});<|MERGE_RESOLUTION|>--- conflicted
+++ resolved
@@ -3,13 +3,9 @@
     'libs/backbone/backbone',
     "mvc/base-mvc",
     "utils/localization"
-<<<<<<< HEAD
 ], function( _, Backbone, baseMVC, _l ){
-=======
-], function( baseMVC, _l ){
 
 var logNamespace = 'user';
->>>>>>> 593cb407
 //==============================================================================
 /** @class Model for a Galaxy user (including anonymous users).
  *  @name User
@@ -18,13 +14,6 @@
 /** @lends User.prototype */{
     _logNamespace : logNamespace,
 
-<<<<<<< HEAD
-    ///** logger used to record this.log messages, commonly set to console */
-    //// comment this out to suppress log output
-    //logger              : console,
-
-=======
->>>>>>> 593cb407
     /** API location for this resource */
     urlRoot : function(){ return Galaxy.options.root + 'api/users'; },
 
