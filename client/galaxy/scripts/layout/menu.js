--- conflicted
+++ resolved
@@ -85,38 +85,6 @@
         //
         this.add({
             id              : 'visualization',
-<<<<<<< HEAD
-            title           : 'Visualization/Scripting',
-            content         : 'visualization/list',
-            title_attribute : 'Visualize datasets'
-        }
-
-        // disable visualizations for anonymous users
-        if ( !Galaxy.user.id ) {
-            visualization_options.disabled = true;
-        }
-        var tab_visualization = new GalaxyMastheadTab( visualization_options );
-
-        // add submenu only when user is logged in
-        if ( Galaxy.user.id ) {
-            tab_visualization.add({
-                title   : 'New Track Browser',
-                content : 'visualization/trackster',
-                target  : '_frame'
-            });
-            tab_visualization.add({
-                title   : 'Saved Visualizations',
-                content : 'visualization/list',
-                target  : '_frame'
-            });
-            tab_visualization.add({
-                title   : 'Launch a Galaxy Interactive Environment (GIE)',
-                content : 'visualization/gie_list',
-                target  : 'galaxy_main'
-            });
-        }
-        this.masthead.append( tab_visualization );
-=======
             title           : 'Visualization',
             url             : 'visualization/list',
             tooltip         : 'Visualize datasets',
@@ -129,9 +97,13 @@
                     title   : 'Saved Visualizations',
                     url     : 'visualization/list',
                     target  : '_frame'
-            }]
-        });
->>>>>>> b14e35f4
+                },{
+                    title   : 'Galaxy Interactive Environments (GIEs)',
+                    url     : 'visualization/gie_list',
+                    target  : 'galaxy_main'
+                }
+            ]
+        });
 
         //
         // Admin.
