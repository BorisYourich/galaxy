/* eslint-env node */
const webpack = require("webpack");
const path = require("path");
const VueLoaderPlugin = require("vue-loader/lib/plugin");
const OptimizeCssAssetsPlugin = require("optimize-css-assets-webpack-plugin");
const MiniCssExtractPlugin = require("mini-css-extract-plugin");
const DuplicatePackageCheckerPlugin = require("duplicate-package-checker-webpack-plugin");

const scriptsBase = path.join(__dirname, "galaxy/scripts");
const libsBase = path.join(scriptsBase, "libs");
const styleBase = path.join(__dirname, "galaxy/style");
const imageBase = path.join(__dirname, "../static/style");

let buildconfig = {
    entry: {
        login: ["polyfills", "bundleEntries", "entry/login"],
        analysis: ["polyfills", "bundleEntries", "entry/analysis"],
        admin: ["polyfills", "bundleEntries", "entry/admin"],
        generic: ["polyfills", "bundleEntries", "entry/generic"]
    },
    output: {
<<<<<<< HEAD
        path: path.join(__dirname, "../", "lib/galaxy/web/framework/static/scripts/bundled"),
=======
        path: path.join(__dirname, "../", "static/scripts/bundled"),
        publicPath: "/static/scripts/bundled/",
>>>>>>> 0f796740
        filename: "[name].bundled.js",
        chunkFilename: "[name].chunk.js"
    },
    resolve: {
        extensions: ["*", ".js", ".json", ".vue", ".scss"],
        modules: [scriptsBase, "node_modules", styleBase, imageBase],
        alias: {
            jquery$: `${libsBase}/jquery.custom.js`,
            jqueryVendor$: `${libsBase}/jquery/jquery.js`,
            storemodern$: "store/dist/store.modern.js"
        }
    },
    optimization: {
        splitChunks: {
            cacheGroups: {
                styles: {
                    name: "base",
                    chunks: "all",
                    test: m => m.constructor.name == "CssModule",
                    priority: -5
                },
                libs: {
                    name: "libs",
                    test: /node_modules[\\/](?!(handsontable|pikaday|moment)[\\/])|galaxy\/scripts\/libs/,
                    chunks: "all",
                    priority: -10
                }
            }
        }
    },
    module: {
        rules: [
            {
                test: /\.vue$/,
                loader: "vue-loader"
            },
            {
                test: /\.js$/,
                // Pretty sure we don't want anything except node_modules here
                exclude: [
                    /(node_modules\/(?!(handsontable)\/)|bower_components)/,
                    libsBase
                ],
                loader: "babel-loader",
                options: {
                    cacheDirectory: true,
                    cacheCompression: false,
                    presets: [
                        ["@babel/preset-env", { modules: false }]
                    ],
                    plugins: [
                        "transform-vue-template",
                        "@babel/plugin-syntax-dynamic-import"
                    ],
                    ignore: [
                        "i18n.js",
                        "utils/localization.js",
                        "nls/*"
                    ]
                }
            },
            {
                test: `${libsBase}/jquery.custom.js`,
                use: [
                    {
                        loader: "expose-loader",
                        options: "jQuery"
                    },
                    {
                        loader: "expose-loader",
                        options: "$"
                    }
                ]
            },
            {
                test: require.resolve("underscore"),
                use: [
                    {
                        loader: "expose-loader",
                        options: "_"
                    },
                    {
                        loader: "expose-loader",
                        options: "underscore"
                    }
                ]
            },
            {
                test: /\.(png|jpg|jpeg|gif|svg|woff|woff2|ttf|eot)(\?.*$|$)/,
                use: {
                    loader: "file-loader",
                    options: {
                        outputPath: "assets",
                        publicPath: "../scripts/bundled/assets/"
                    }
                }
            },
            // Alternative to setting window.bundleEntries
            // Just import "bundleEntries" in any endpoint that needs
            // access to these globals, or even-better, make
            // more endpoints and skip the global altogether
            {
                test: `${scriptsBase}/bundleEntries`,
                use: [
                    {
                        loader: "expose-loader",
                        options: "bundleEntries"
                    }
                ]
            },
            {
                test: `${scriptsBase}/onload/loadConfig.js`,
                use: [
                    {
                        loader: "expose-loader",
                        options: "config"
                    }
                ]
            },
            {
                test: /\.css$/,
                use: [
                    MiniCssExtractPlugin.loader,
                    {
                        loader: "css-loader",
                        options: { sourceMap: true }
                    }
                ]
            },
            {
                test: /\.scss$/,
                use: [
                    MiniCssExtractPlugin.loader,
                    {
                        loader: "css-loader",
                        options: { sourceMap: true }
                    },
                    {
                        loader: "sass-loader",
                        options: { 
                            sourceMap: true,
                            includePaths: [
                                "galaxy/style/scss", 
                                path.resolve(__dirname, './node_modules') 
                            ]
                        }
                    }
                ]
            },
            {
                test: /\.(txt|tmpl)$/,
                loader: "raw-loader"
            }
        ]
    },
    node: {
        setImmediate: false
    },
    resolveLoader: {
        alias: {
            // since we support both requirejs i18n and non-requirejs and both use a similar syntax,
            // use an alias so we can just use one file
            i18n: "amdi18n-loader"
        }
    },
    plugins: [
        // this plugin allows using the following keys/globals in scripts (w/o req'ing them first)
        // and webpack will automagically require them in the bundle for you
        new webpack.ProvidePlugin({
            $: `${libsBase}/jquery.custom.js`,
            jQuery: `${libsBase}/jquery.custom.js`,
            _: "underscore",
            Backbone: "backbone",
            Galaxy: ["app", "monitor"]
        }),
        new VueLoaderPlugin(),
        new MiniCssExtractPlugin({
            filename: "[name].css",
            sourceMap: true
        }),
        // https://github.com/webpack-contrib/mini-css-extract-plugin/issues/141
        new OptimizeCssAssetsPlugin({
            cssProcessorOptions: {
                map: {
                    inline: false,
                    annotation: true
                }
            }
        }),
        new DuplicatePackageCheckerPlugin()
    ]
};

if (process.env.GXY_BUILD_SOURCEMAPS || process.env.NODE_ENV == "development") {
    buildconfig.devtool = "source-map";
}

module.exports = buildconfig;<|MERGE_RESOLUTION|>--- conflicted
+++ resolved
@@ -19,12 +19,8 @@
         generic: ["polyfills", "bundleEntries", "entry/generic"]
     },
     output: {
-<<<<<<< HEAD
         path: path.join(__dirname, "../", "lib/galaxy/web/framework/static/scripts/bundled"),
-=======
-        path: path.join(__dirname, "../", "static/scripts/bundled"),
         publicPath: "/static/scripts/bundled/",
->>>>>>> 0f796740
         filename: "[name].bundled.js",
         chunkFilename: "[name].chunk.js"
     },
