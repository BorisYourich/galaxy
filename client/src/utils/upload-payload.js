--- conflicted
+++ resolved
@@ -13,11 +13,8 @@
     "drs://",
     "invenio://",
     "zenodo://",
-<<<<<<< HEAD
     "dataverse://",
-=======
     "elabftw://",
->>>>>>> fb8f001f
 ];
 
 export function isUrl(content) {
