import flushPromises from "flush-promises";
import { suppressDebugConsole } from "tests/jest/helpers";

import { useServerMock } from "@/api/client/__mocks__";
import { useShortTermStorageMonitor } from "@/composables/shortTermStorageMonitor";

const PENDING_TASK_ID = "pending-fake-task-id";
const COMPLETED_TASK_ID = "completed-fake-task-id";
const REQUEST_FAILED_TASK_ID = "request-failed-fake-task-id";

const { server, http } = useServerMock();

describe("useShortTermStorageMonitor", () => {
    beforeEach(() => {
        server.use(
            http.get("/api/short_term_storage/{storage_request_id}/ready", ({ response, params }) => {
                switch (params.storage_request_id) {
                    case PENDING_TASK_ID:
                        return response(200).json(false);

                    case COMPLETED_TASK_ID:
                        return response(200).json(true);

                    case REQUEST_FAILED_TASK_ID:
                        return response("5XX").json({ err_msg: "Request failed", err_code: 500 }, { status: 500 });

                    default:
                        return response("4XX").json({ err_msg: "Not found", err_code: 404 }, { status: 404 });
                }
            })
        );
    });

    it("should indicate the task is running when it is still not ready", async () => {
        const { waitForTask, isRunning, taskStatus } = useShortTermStorageMonitor();

        expect(isRunning.value).toBe(false);
        waitForTask(PENDING_TASK_ID);
        await flushPromises();
        expect(isRunning.value).toBe(true);
        expect(taskStatus.value).toBe("PENDING");
    });

    it("should indicate the task is successfully completed when the state is ready", async () => {
        const { waitForTask, isRunning, isCompleted, taskStatus } = useShortTermStorageMonitor();

        expect(isCompleted.value).toBe(false);
        waitForTask(COMPLETED_TASK_ID);
        await flushPromises();
        expect(isCompleted.value).toBe(true);
        expect(isRunning.value).toBe(false);
        expect(taskStatus.value).toBe("READY");
    });

    it("should indicate the task status request failed when the request failed", async () => {
<<<<<<< HEAD
        suppressDebugConsole(); // expected API failure

=======
>>>>>>> f5e146db
        const { waitForTask, requestHasFailed, isRunning, isCompleted, taskStatus } = useShortTermStorageMonitor();

        expect(requestHasFailed.value).toBe(false);
        waitForTask(REQUEST_FAILED_TASK_ID);
        await flushPromises();
        expect(requestHasFailed.value).toBe(true);
        expect(isRunning.value).toBe(false);
        expect(isCompleted.value).toBe(false);
        expect(taskStatus.value).toBe("Request failed");
    });

    it("should load the status from the stored monitoring data", async () => {
        const { loadStatus, isRunning, isCompleted, hasFailed, taskStatus } = useShortTermStorageMonitor();
        const storedStatus = "READY";

        loadStatus(storedStatus);

        expect(taskStatus.value).toBe(storedStatus);
        expect(isRunning.value).toBe(false);
        expect(isCompleted.value).toBe(true);
        expect(hasFailed.value).toBe(false);
    });

    describe("isFinalState", () => {
        it("should indicate is final state when the task is completed", async () => {
            const { waitForTask, isFinalState, isRunning, isCompleted, hasFailed, taskStatus } =
                useShortTermStorageMonitor();

            expect(isFinalState(taskStatus.value)).toBe(false);
            waitForTask(COMPLETED_TASK_ID);
            await flushPromises();
            expect(isFinalState(taskStatus.value)).toBe(true);
            expect(isRunning.value).toBe(false);
            expect(isCompleted.value).toBe(true);
            expect(hasFailed.value).toBe(false);
        });

        it("should indicate is final state when the task has failed", async () => {
<<<<<<< HEAD
            suppressDebugConsole(); // expected API failure

=======
>>>>>>> f5e146db
            const { waitForTask, isFinalState, isRunning, isCompleted, hasFailed, taskStatus } =
                useShortTermStorageMonitor();

            expect(isFinalState(taskStatus.value)).toBe(false);
            waitForTask(REQUEST_FAILED_TASK_ID);
            await flushPromises();
            expect(isFinalState(taskStatus.value)).toBe(true);
            expect(isRunning.value).toBe(false);
            expect(isCompleted.value).toBe(false);
            expect(hasFailed.value).toBe(true);
        });
    });
});<|MERGE_RESOLUTION|>--- conflicted
+++ resolved
@@ -53,11 +53,7 @@
     });
 
     it("should indicate the task status request failed when the request failed", async () => {
-<<<<<<< HEAD
         suppressDebugConsole(); // expected API failure
-
-=======
->>>>>>> f5e146db
         const { waitForTask, requestHasFailed, isRunning, isCompleted, taskStatus } = useShortTermStorageMonitor();
 
         expect(requestHasFailed.value).toBe(false);
@@ -96,11 +92,7 @@
         });
 
         it("should indicate is final state when the task has failed", async () => {
-<<<<<<< HEAD
             suppressDebugConsole(); // expected API failure
-
-=======
->>>>>>> f5e146db
             const { waitForTask, isFinalState, isRunning, isCompleted, hasFailed, taskStatus } =
                 useShortTermStorageMonitor();
 
