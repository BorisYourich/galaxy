--- conflicted
+++ resolved
@@ -434,18 +434,6 @@
     font-size: $font-size-base;
 }
 
-<<<<<<< HEAD
-/* hides element in a way where it can still be read by screen-readers */
-.hide-element {
-    border: 0;
-    clip: rect(1px, 1px, 1px, 1px);
-    height: 1px;
-    margin: -1px;
-    overflow: hidden;
-    padding: 0;
-    position: absolute;
-    width: 1px;
-=======
 // makes a button element look like a link
 .ui-link {
     border: none !important;
@@ -459,5 +447,4 @@
     &:hover {
         text-decoration: underline;
     }
->>>>>>> 59ac04cd
 }