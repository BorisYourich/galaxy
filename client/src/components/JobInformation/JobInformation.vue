<script setup>
import CopyToClipboard from "components/CopyToClipboard";
import HelpText from "components/Help/HelpText";
import { JobDetailsProvider } from "components/providers/JobProvider";
import UtcDate from "components/UtcDate";
import { NON_TERMINAL_STATES } from "components/WorkflowInvocationState/util";
import { formatDuration, intervalToDuration } from "date-fns";
import { computed, ref, watch } from "vue";

import { GalaxyApi } from "@/api";
import { rethrowSimple } from "@/utils/simple-error";

import DecodedId from "../DecodedId.vue";
import CodeRow from "./CodeRow.vue";

const job = ref(null);
const invocationId = ref(undefined);

const props = defineProps({
    job_id: {
        type: String,
        required: true,
    },
    includeTimes: {
        type: Boolean,
        default: false,
    },
});

const runTime = computed(() =>
    formatDuration(intervalToDuration({ start: new Date(job.value.create_time), end: new Date(job.value.update_time) }))
);

const jobIsTerminal = computed(() => job.value && !NON_TERMINAL_STATES.includes(job.value.state));

const routeToInvocation = computed(() => `/workflows/invocations/${invocationId.value}`);

const metadataDetail = ref({
    exit_code: `Tools may use exit codes to indicate specific execution errors. Many programs use 0 to indicate success and non-zero exit codes to indicate errors. Galaxy allows each tool to specify exit codes that indicate errors. https://docs.galaxyproject.org/en/master/dev/schema.html#tool-stdio-exit-code`,
    error_level: `NO_ERROR = 0</br>LOG = 1</br>QC = 1.1</br>WARNING = 2</br>FATAL = 3</br>FATAL_OOM = 4</br>MAX = 4`,
});

function updateJob(newJob) {
    job.value = newJob;
}

function filterMetadata(jobMessages) {
    return jobMessages.map((item) => {
        return Object.entries(item).reduce((acc, [key, value]) => {
            if (value) {
                acc[key] = value;
            }
            return acc;
        }, {});
    });
}

<<<<<<< HEAD
async function fetchInvocation(jobId) {
    if (jobId) {
        const { data: invocation, error } = await GalaxyApi().GET("/api/invocations", {
            params: {
                query: { job_id: jobId },
            },
        });

        if (error) {
            rethrowSimple(error);
        }

        invocationId.value = invocation.id;
    }
}
=======
// Fetches the invocation for the given job id to get the associated invocation id
watch(
    () => props.job_id,
    async (newId, oldId) => {
        if (newId && (invocationId.value === undefined || newId !== oldId)) {
            const invocation = await invocationForJob({ jobId: newId });
            if (invocation) {
                invocationId.value = invocation.id;
            } else {
                invocationId.value = null;
            }
        }
    },
    { immediate: true }
);
>>>>>>> 6004c814
</script>

<template>
    <div>
        <JobDetailsProvider auto-refresh :job-id="props.job_id" @update:result="updateJob" />
        <h2 class="h-md">Job Information</h2>
        <table id="job-information" class="tabletip info_data_table">
            <tbody>
                <tr v-if="job && job.tool_id">
                    <td>Galaxy Tool ID</td>
                    <td id="galaxy-tool-id">
                        {{ job.tool_id }}
                        <CopyToClipboard
                            message="Tool ID was copied to your clipboard"
                            :text="job.tool_id"
                            title="Copy Tool ID" />
                    </td>
                </tr>
                <tr v-if="job && job.state">
                    <td>Job State</td>
                    <td data-description="galaxy-job-state">
                        <HelpText :uri="`galaxy.jobs.states.${job.state}`" :text="job.state" />
                    </td>
                </tr>
                <tr v-if="job && job.tool_version">
                    <td>Galaxy Tool Version</td>
                    <td id="galaxy-tool-version">{{ job.tool_version }}</td>
                </tr>
                <tr v-if="job && props.includeTimes">
                    <td>Created</td>
                    <td v-if="job.create_time" id="created">
                        <UtcDate :date="job.create_time" mode="pretty" />
                    </td>
                </tr>
                <tr v-if="job && props.includeTimes">
                    <td>Updated</td>
                    <td v-if="job.update_time" id="updated">
                        <UtcDate :date="job.update_time" mode="pretty" />
                    </td>
                </tr>
                <tr v-if="job && props.includeTimes && jobIsTerminal">
                    <td>Time To Finish</td>
                    <td id="runtime">
                        {{ runTime }}
                    </td>
                </tr>
                <CodeRow
                    v-if="job"
                    id="command-line"
                    help-uri="unix.commandLine"
                    :code-label="'Command Line'"
                    :code-item="job.command_line" />
                <CodeRow
                    v-if="job"
                    id="stdout"
                    help-uri="unix.stdout"
                    :code-label="'Tool Standard Output'"
                    :code-item="job.tool_stdout" />
                <CodeRow
                    v-if="job"
                    id="stderr"
                    help-uri="unix.stderr"
                    :code-label="'Tool Standard Error'"
                    :code-item="job.tool_stderr" />
                <CodeRow
                    v-if="job && job.traceback"
                    id="traceback"
                    help-uri="unix.traceback"
                    :code-label="'Unexpected Job Errors'"
                    :code-item="job.traceback" />
                <tr v-if="job">
                    <td>Tool <HelpText uri="unix.exitCode" text="Exit Code" /></td>
                    <td id="exit-code">{{ job.exit_code }}</td>
                </tr>
                <tr v-if="job && job.job_messages && job.job_messages.length > 0" id="job-messages">
                    <td>Job Messages</td>
                    <td>
                        <ul v-if="Array.isArray(job.job_messages)" class="pl-2 mb-0">
                            <div v-for="(message, m) in filterMetadata(job.job_messages)" :key="m" class="job-message">
                                <div v-if="job.job_messages.length > 1">
                                    <u>Job Message {{ m + 1 }}:</u>
                                </div>
                                <li v-for="(value, name, i) in message" :key="i">
                                    <span
                                        v-if="metadataDetail[name]"
                                        v-b-tooltip.html
                                        class="tooltipJobInfo"
                                        :title="metadataDetail[name]"
                                        ><strong>{{ name }}:</strong></span
                                    >
                                    <strong v-else>{{ name }}:</strong>
                                    {{ value }}
                                </li>
                                <hr v-if="m + 1 < job.job_messages.length" />
                            </div>
                        </ul>
                        <div v-else>
                            {{ job.job_messages }}
                        </div>
                    </td>
                </tr>
                <slot></slot>
                <tr v-if="job && job.id">
                    <td>Job API ID</td>
                    <td id="encoded-job-id">{{ job.id }} <DecodedId :id="job.id" /></td>
                </tr>
                <tr v-if="job && job.copied_from_job_id">
                    <td>Copied from Job API ID</td>
                    <td id="encoded-copied-from-job-id">
                        {{ job.copied_from_job_id }} <DecodedId :id="job.copied_from_job_id" />
                    </td>
                </tr>
                <tr v-if="invocationId">
                    <td>Workflow Invocation</td>
                    <td>
                        <router-link :to="routeToInvocation">{{ invocationId }}</router-link>
                    </td>
                </tr>
            </tbody>
        </table>
    </div>
</template>

<style scoped>
.tooltipJobInfo {
    text-decoration-line: underline;
    text-decoration-style: dashed;
}
</style><|MERGE_RESOLUTION|>--- conflicted
+++ resolved
@@ -55,10 +55,9 @@
     });
 }
 
-<<<<<<< HEAD
-async function fetchInvocation(jobId) {
+async function fetchInvocationForJob(jobId) {
     if (jobId) {
-        const { data: invocation, error } = await GalaxyApi().GET("/api/invocations", {
+        const { data: invocations, error } = await GalaxyApi().GET("/api/invocations", {
             params: {
                 query: { job_id: jobId },
             },
@@ -68,16 +67,20 @@
             rethrowSimple(error);
         }
 
-        invocationId.value = invocation.id;
+        if (invocations.length) {
+            return invocations[0];
+        }
+
+        return null;
     }
 }
-=======
+
 // Fetches the invocation for the given job id to get the associated invocation id
 watch(
     () => props.job_id,
     async (newId, oldId) => {
         if (newId && (invocationId.value === undefined || newId !== oldId)) {
-            const invocation = await invocationForJob({ jobId: newId });
+            const invocation = await fetchInvocationForJob({ jobId: newId });
             if (invocation) {
                 invocationId.value = invocation.id;
             } else {
@@ -87,7 +90,6 @@
     },
     { immediate: true }
 );
->>>>>>> 6004c814
 </script>
 
 <template>
