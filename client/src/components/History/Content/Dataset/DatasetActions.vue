<template>
    <div class="dataset-actions mb-1">
        <div class="clearfix">
            <div class="btn-group float-left">
                <b-button
                    v-if="showError"
                    class="px-1"
                    title="Error"
                    size="sm"
                    variant="link"
                    :href="reportErrorUrl"
                    @click.prevent.stop="onError">
                    <span class="fa fa-bug" />
                </b-button>
                <dataset-download v-if="showDownloads" :item="item" @on-download="onDownload" />
                <b-button
                    v-if="showDownloads"
                    class="px-1"
                    title="Copy Link"
                    size="sm"
                    variant="link"
                    @click.stop="onCopyLink">
                    <span class="fa fa-link" />
                </b-button>
                <b-button
                    v-if="showInfo"
                    class="params-btn px-1"
                    title="Dataset Details"
                    size="sm"
                    variant="link"
                    :href="showDetailsUrl"
                    @click.prevent.stop="onInfo">
                    <span class="fa fa-info-circle" />
                </b-button>
                <b-button
                    v-if="showRerun"
                    class="rerun-btn px-1"
                    title="Run Job Again"
                    size="sm"
                    variant="link"
                    :href="rerunUrl"
                    @click.prevent.stop="onRerun">
                    <span class="fa fa-redo" />
                </b-button>
                <b-button
                    v-if="showVisualizations"
                    class="px-1"
                    title="Visualize"
                    size="sm"
                    variant="link"
                    :href="visualizeUrl"
                    @click.prevent.stop="onVisualize">
                    <span class="fa fa-bar-chart-o" />
                </b-button>
                <b-button
                    v-if="showHighlight"
                    class="px-1"
                    title="Show Inputs for this item"
                    size="sm"
                    variant="link"
                    @click.stop="onHighlight">
                    <span class="fa fa-sitemap" />
                </b-button>
                <b-button v-if="showRerun" class="px-1" title="Help" size="sm" variant="link" @click.stop="onRerun">
                    <span class="fa fa-question" />
                </b-button>
            </div>
        </div>
    </div>
</template>

<script>
import { iframeAdd } from "components/plugins/legacyNavigation";
import { copy as sendToClipboard } from "utils/clipboard";
import { absPath, prependPath } from "utils/redirect.js";
import { downloadUrlMixin } from "./mixins.js";
import DatasetDownload from "./DatasetDownload";

export default {
    components: {
        DatasetDownload,
    },
    mixins: [downloadUrlMixin],
    props: {
        item: { type: Object, required: true },
        showHighlight: { type: Boolean, default: false },
        itemUrls: { type: Object, required: true },
    },
    computed: {
        showDownloads() {
            return !this.item.purged && ["ok", "failed_metadata", "error"].includes(this.item.state);
        },
        showError() {
            return this.item.state == "error";
        },
        showInfo() {
            return this.item.state != "noPermission";
        },
        showRerun() {
            return (
                this.item.rerunnable &&
                this.item.creating_job &&
                this.item.state != "upload" &&
                this.item.state != "noPermission"
            );
        },
        showVisualizations() {
            // TODO: Check hasViz, if visualizations are activated in the config
            return !this.item.purged && ["ok", "failed_metadata", "error"].includes(this.item.state);
        },
        reportErrorUrl() {
            return prependPath(this.itemUrls.reportError);
        },
        showDetailsUrl() {
            return prependPath(this.itemUrls.showDetails);
        },
        rerunUrl() {
            return prependPath(this.itemUrls.rerun);
        },
        visualizeUrl() {
            return prependPath(this.itemUrls.visualize);
        },
    },
    methods: {
        onCopyLink() {
            const msg = this.localize("Link is copied to your clipboard");
            sendToClipboard(absPath(this.downloadUrl), msg);
        },
        onDownload(resource) {
            window.location.href = resource;
        },
        onError() {
<<<<<<< HEAD
            this.$router.push(`/datasets/${this.item.id}/error`);
        },
        onInfo() {
            this.$router.push(`/datasets/${this.item.id}/details`);
=======
            this.backboneRoute(this.itemUrls.reportError);
        },
        onInfo() {
            this.backboneRoute(this.itemUrls.showDetails);
>>>>>>> e6b64e88
        },
        onRerun() {
            this.$router.push(`/root?job_id=${this.item.creating_job}`);
        },
        onVisualize() {
<<<<<<< HEAD
            const name = this.item.name || "...";
            iframeAdd({
                title: `Visualization of ${name}`,
                path: `/visualizations?dataset_id=${this.item.id}`,
                $router: this.$router,
            });
=======
            const name = this.item.name || "";
            const title = `Visualization of ${name}`;
            const path = this.itemUrls.visualize;
            const redirectParams = {
                path: path,
                title: title,
                tryIframe: false,
            };
            if (!this.iframeAdd(redirectParams)) {
                this.backboneRoute(path);
            }
>>>>>>> e6b64e88
        },
        onHighlight() {
            this.$emit("toggleHighlights");
        },
    },
};
</script><|MERGE_RESOLUTION|>--- conflicted
+++ resolved
@@ -70,7 +70,6 @@
 </template>
 
 <script>
-import { iframeAdd } from "components/plugins/legacyNavigation";
 import { copy as sendToClipboard } from "utils/clipboard";
 import { absPath, prependPath } from "utils/redirect.js";
 import { downloadUrlMixin } from "./mixins.js";
@@ -130,30 +129,15 @@
             window.location.href = resource;
         },
         onError() {
-<<<<<<< HEAD
-            this.$router.push(`/datasets/${this.item.id}/error`);
+            this.$router.push(this.itemUrls.reportError);
         },
         onInfo() {
-            this.$router.push(`/datasets/${this.item.id}/details`);
-=======
-            this.backboneRoute(this.itemUrls.reportError);
-        },
-        onInfo() {
-            this.backboneRoute(this.itemUrls.showDetails);
->>>>>>> e6b64e88
+            this.$router.push(this.itemUrls.showDetails);
         },
         onRerun() {
             this.$router.push(`/root?job_id=${this.item.creating_job}`);
         },
         onVisualize() {
-<<<<<<< HEAD
-            const name = this.item.name || "...";
-            iframeAdd({
-                title: `Visualization of ${name}`,
-                path: `/visualizations?dataset_id=${this.item.id}`,
-                $router: this.$router,
-            });
-=======
             const name = this.item.name || "";
             const title = `Visualization of ${name}`;
             const path = this.itemUrls.visualize;
@@ -163,9 +147,8 @@
                 tryIframe: false,
             };
             if (!this.iframeAdd(redirectParams)) {
-                this.backboneRoute(path);
+                this.$router.push(path);
             }
->>>>>>> e6b64e88
         },
         onHighlight() {
             this.$emit("toggleHighlights");
