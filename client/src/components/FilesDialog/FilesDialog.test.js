--- conflicted
+++ resolved
@@ -39,19 +39,13 @@
     localVue.use(BootstrapVue);
     localVue.component("BBtnStub", BButton);
 
-<<<<<<< HEAD
-=======
-    const wrapper = shallowMount(FilesDialog, {
-        localVue,
-        propsData: props,
-    });
-
->>>>>>> b5d7c95b
     // register axios paths
     for (const [path, response] of api_paths_map.entries()) {
         axiosMock.onGet(path).reply(200, response);
     }
+
     const wrapper = shallowMount(FilesDialog, {
+        localVue,
         propsData: props,
     });
 
