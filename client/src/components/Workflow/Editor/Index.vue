<template>
    <div v-if="isCanvas" id="columns" class="d-flex">
        <StateUpgradeModal :state-messages="stateMessages" />
        <StateUpgradeModal
            :state-messages="insertedStateMessages"
            title="Subworkflow embedded with changes"
            message="Problems were encountered loading this workflow (possibly a result of tool upgrades). Please review the following parameters and then save." />
        <RefactorConfirmationModal
            :workflow-id="id"
            :refactor-actions="refactorActions"
            @onWorkflowError="onWorkflowError"
            @onWorkflowMessage="onWorkflowMessage"
            @onRefactor="onRefactor"
            @onShow="hideModal" />
        <MessagesModal :title="messageTitle" :message="messageBody" :error="messageIsError" @onHidden="resetMessage" />
        <SaveChangesModal :nav-url.sync="navUrl" :show-modal.sync="showSaveChangesModal" @on-proceed="onNavigate" />
        <b-modal
            v-model="showSaveAsModal"
            title="Save As a New Workflow"
            ok-title="Save"
            cancel-title="Cancel"
            @ok="doSaveAs(false)">
            <b-form-group label="Name">
                <b-form-input v-model="saveAsName" />
            </b-form-group>
            <b-form-group label="Annotation">
                <b-form-textarea v-model="saveAsAnnotation" />
            </b-form-group>
        </b-modal>
        <FlexPanel side="left">
            <ToolPanel
                workflow
                :module-sections="moduleSections"
                :data-managers="dataManagers"
                :editor-workflows="workflows"
                @onInsertTool="onInsertTool"
                @onInsertModule="onInsertModule"
                @onInsertWorkflow="onInsertWorkflow"
                @onInsertWorkflowSteps="onInsertWorkflowSteps" />
        </FlexPanel>
        <div id="center" class="workflow-center">
            <div class="editor-top-bar" unselectable="on">
                <span>
                    <span class="sr-only">Workflow Editor</span>
<<<<<<< HEAD
                    <span v-if="!isNewTempWorkflow || name" class="editor-title" :title="name">{{ name }}</span>
                    <i v-else class="editor-title">Create New Workflow</i>
                </span>

                <b-button-group>
                    <b-button
                        :title="undoRedoStore.undoText + ' (Ctrl + Z)'"
                        :variant="undoRedoStore.hasUndo ? 'secondary' : 'muted'"
                        @click="undoRedoStore.undo()">
                        <FontAwesomeIcon icon="fa-arrow-left" />
                    </b-button>
                    <b-button
                        :title="undoRedoStore.redoText + ' (Ctrl + Shift + Z)'"
                        :variant="undoRedoStore.hasRedo ? 'secondary' : 'muted'"
                        @click="undoRedoStore.redo()">
                        <FontAwesomeIcon icon="fa-arrow-right" />
                    </b-button>
                </b-button-group>
=======
                    <span>
                        {{ name || "..." }}
                        <i v-if="hasChanges" class="text-muted"> (unsaved changes) </i>
                    </span>
                </div>
>>>>>>> 6a7a889d
            </div>
            <WorkflowGraph
                v-if="!datatypesMapperLoading"
                :steps="steps"
                :datatypes-mapper="datatypesMapper"
                :highlight-id="highlightId"
                :scroll-to-id="scrollToId"
                @scrollTo="scrollToId = null"
                @transform="(value) => (transform = value)"
                @graph-offset="(value) => (graphOffset = value)"
                @onClone="onClone"
                @onCreate="onInsertTool"
                @onChange="onChange"
                @onRemove="onRemove"
                @onUpdateStepPosition="onUpdateStepPosition">
            </WorkflowGraph>
        </div>
        <FlexPanel side="right">
            <div class="unified-panel bg-white">
                <div class="unified-panel-header" unselectable="on">
                    <div class="unified-panel-header-inner">
                        <WorkflowOptions
                            :is-new-temp-workflow="isNewTempWorkflow"
                            :has-changes="hasChanges"
                            :has-invalid-connections="hasInvalidConnections"
                            @onSave="onSave"
                            @onCreate="onCreate"
                            @onSaveAs="onSaveAs"
                            @onRun="onRun"
                            @onDownload="onDownload"
                            @onReport="onReport"
                            @onLayout="onLayout"
                            @onEdit="onEdit"
                            @onAttributes="showAttributes"
                            @onLint="onLint"
                            @onUpgrade="onUpgrade" />
                    </div>
                </div>
                <div ref="rightPanelElement" class="unified-panel-body workflow-right p-2">
                    <div v-if="!initialLoading">
                        <FormTool
                            v-if="hasActiveNodeTool"
                            :key="activeStep.id"
                            :step="activeStep"
                            :datatypes="datatypes"
                            @onChangePostJobActions="onChangePostJobActions"
                            @onAnnotation="onAnnotation"
                            @onLabel="onLabel"
                            @onSetData="onSetData"
                            @onUpdateStep="updateStep" />
                        <FormDefault
                            v-else-if="hasActiveNodeDefault"
                            :step="activeStep"
                            :datatypes="datatypes"
                            @onAnnotation="onAnnotation"
                            @onLabel="onLabel"
                            @onEditSubworkflow="onEditSubworkflow"
                            @onAttemptRefactor="onAttemptRefactor"
                            @onSetData="onSetData"
                            @onUpdateStep="updateStep" />
                        <WorkflowAttributes
                            v-else-if="attributesVisible"
                            :id="id"
                            :tags="tags"
                            :parameters="parameters"
                            :annotation="annotation"
                            :name="name"
                            :version="version"
                            :versions="versions"
                            :license="license"
                            :creator="creator"
                            @onVersion="onVersion"
                            @onTags="setTags"
                            @onLicense="onLicense"
                            @onCreator="onCreator"
                            @update:nameCurrent="setName"
                            @update:annotationCurrent="setAnnotation" />
                        <WorkflowLint
                            v-else-if="showLint"
                            :untyped-parameters="parameters"
                            :annotation="annotation"
                            :creator="creator"
                            :license="license"
                            :steps="steps"
                            :datatypes-mapper="datatypesMapper"
                            @onAttributes="showAttributes"
                            @onHighlight="onHighlight"
                            @onUnhighlight="onUnhighlight"
                            @onRefactor="onAttemptRefactor"
                            @onScrollTo="onScrollTo" />
                    </div>
                </div>
            </div>
        </FlexPanel>
    </div>
    <MarkdownEditor
        v-else
        :markdown-text="report.markdown"
        mode="report"
        :title="'Workflow Report: ' + name"
        :steps="steps"
        @onUpdate="onReportUpdate">
        <template v-slot:buttons>
            <b-button
                id="workflow-canvas-button"
                v-b-tooltip.hover.bottom
                title="Return to Workflow"
                variant="link"
                role="button"
                @click="onEdit">
                <span class="fa fa-times" />
            </b-button>
        </template>
    </MarkdownEditor>
</template>

<script>
import { library } from "@fortawesome/fontawesome-svg-core";
import { faArrowLeft, faArrowRight } from "@fortawesome/free-solid-svg-icons";
import { FontAwesomeIcon } from "@fortawesome/vue-fontawesome";
import { useMagicKeys, whenever } from "@vueuse/core";
import { logicAnd, logicNot, logicOr } from "@vueuse/math";
import { Toast } from "composables/toast";
import { storeToRefs } from "pinia";
import Vue, { computed, nextTick, onUnmounted, ref, unref, watch } from "vue";

import { getUntypedWorkflowParameters } from "@/components/Workflow/Editor/modules/parameters";
import { ConfirmDialog } from "@/composables/confirmDialog";
import { useDatatypesMapper } from "@/composables/datatypesMapper";
import { useUid } from "@/composables/utils/uid";
import { provideScopedWorkflowStores } from "@/composables/workflowStores";
import { hide_modal } from "@/layout/modal";
import { getAppRoot } from "@/onload/loadConfig";
import { useScopePointerStore } from "@/stores/scopePointerStore";
import { LastQueue } from "@/utils/lastQueue";
import { errorMessageAsString } from "@/utils/simple-error";

import { Services } from "../services";
import { InsertStepAction, useStepActions } from "./Actions/stepActions";
import { CopyIntoWorkflowAction, SetValueActionHandler } from "./Actions/workflowActions";
import { defaultPosition } from "./composables/useDefaultStepPosition";
import { fromSimple } from "./modules/model";
import { getModule, getVersions, loadWorkflow, saveWorkflow } from "./modules/services";
import { getStateUpgradeMessages } from "./modules/utilities";
import reportDefault from "./reportDefault";

import WorkflowAttributes from "./Attributes.vue";
import WorkflowLint from "./Lint.vue";
import MessagesModal from "./MessagesModal.vue";
import WorkflowOptions from "./Options.vue";
import RefactorConfirmationModal from "./RefactorConfirmationModal.vue";
import SaveChangesModal from "./SaveChangesModal.vue";
import StateUpgradeModal from "./StateUpgradeModal.vue";
import WorkflowGraph from "./WorkflowGraph.vue";
import MarkdownEditor from "@/components/Markdown/MarkdownEditor.vue";
import FlexPanel from "@/components/Panels/FlexPanel.vue";
import ToolPanel from "@/components/Panels/ToolPanel.vue";
import FormDefault from "@/components/Workflow/Editor/Forms/FormDefault.vue";
import FormTool from "@/components/Workflow/Editor/Forms/FormTool.vue";

library.add(faArrowLeft, faArrowRight);

export default {
    components: {
        MarkdownEditor,
        FlexPanel,
        SaveChangesModal,
        StateUpgradeModal,
        ToolPanel,
        FormDefault,
        FormTool,
        WorkflowOptions,
        WorkflowAttributes,
        WorkflowLint,
        RefactorConfirmationModal,
        MessagesModal,
        WorkflowGraph,
        FontAwesomeIcon,
    },
    props: {
        workflowId: {
            type: String,
            default: undefined,
        },
        initialVersion: {
            type: Number,
            default: undefined,
        },
        workflowTags: {
            type: Array,
            default: () => [],
        },
        moduleSections: {
            type: Array,
            required: true,
        },
        dataManagers: {
            type: Array,
            required: true,
        },
        workflows: {
            type: Array,
            required: true,
        },
    },
    setup(props, { emit }) {
        const { datatypes, datatypesMapper, datatypesMapperLoading } = useDatatypesMapper();

        const uid = unref(useUid("workflow-editor-"));
        const id = ref(props.workflowId || uid);

        const { connectionStore, stepStore, stateStore, commentStore, undoRedoStore } = provideScopedWorkflowStores(id);

        const { undo, redo } = undoRedoStore;
        const { ctrl_z, ctrl_shift_z, meta_z, meta_shift_z } = useMagicKeys();

        const undoKeys = logicOr(ctrl_z, meta_z);
        const redoKeys = logicOr(ctrl_shift_z, meta_shift_z);

        whenever(logicAnd(undoKeys, logicNot(redoKeys)), undo);
        whenever(redoKeys, redo);

        const isCanvas = ref(true);

        const parameters = ref(null);

        function ensureParametersSet() {
            parameters.value = getUntypedWorkflowParameters(steps.value);
        }

        const showInPanel = ref("attributes");

        function showAttributes() {
            ensureParametersSet();
            stateStore.activeNodeId = null;
            showInPanel.value = "attributes";
        }

        const name = ref("Unnamed Workflow");
        const setNameActionHandler = new SetValueActionHandler(
            undoRedoStore,
            (value) => (name.value = value),
            showAttributes,
            "set workflow name"
        );
        /** user set name. queues an undo/redo action */
        function setName(newName) {
            if (name.value !== newName) {
                setNameActionHandler.set(name.value, newName);
            }
        }

        const { report } = storeToRefs(stateStore);

        const license = ref(null);
        const setLicenseHandler = new SetValueActionHandler(
            undoRedoStore,
            (value) => (license.value = value),
            showAttributes,
            "set license"
        );
        /** user set license. queues an undo/redo action */
        function setLicense(newLicense) {
            if (license.value !== newLicense) {
                setLicenseHandler.set(license.value, newLicense);
            }
        }

        const creator = ref(null);
        const setCreatorHandler = new SetValueActionHandler(
            undoRedoStore,
            (value) => (creator.value = value),
            showAttributes,
            "set creator"
        );
        /** user set creator. queues an undo/redo action */
        function setCreator(newCreator) {
            setCreatorHandler.set(creator.value, newCreator);
        }

        const annotation = ref(null);
        const setAnnotationHandler = new SetValueActionHandler(
            undoRedoStore,
            (value) => (annotation.value = value),
            showAttributes,
            "modify annotation"
        );
        /** user set annotation. queues an undo/redo action */
        function setAnnotation(newAnnotation) {
            if (annotation.value !== newAnnotation) {
                setAnnotationHandler.set(annotation.value, newAnnotation);
            }
        }

        const tags = ref([]);

        watch(
            () => props.workflowTags,
            (newTags) => {
                tags.value = [...newTags];
            },
            { immediate: true }
        );

        const setTagsHandler = new SetValueActionHandler(
            undoRedoStore,
            (value) => (tags.value = structuredClone(value)),
            showAttributes,
            "change tags"
        );
        /** user set tags. queues an undo/redo action */
        function setTags(newTags) {
            setTagsHandler.set(tags.value, newTags);
        }

        watch(
            () => stateStore.activeNodeId,
            () => {
                scrollToTop();
            }
        );

        const rightPanelElement = ref(null);

        function scrollToTop() {
            rightPanelElement.value?.scrollTo({
                top: 0,
                behavior: "instant",
            });
        }

        const { comments } = storeToRefs(commentStore);
        const { getStepIndex, steps } = storeToRefs(stepStore);
        const { activeNodeId } = storeToRefs(stateStore);
        const activeStep = computed(() => {
            if (activeNodeId.value !== null) {
                return stepStore.getStep(activeNodeId.value);
            }
            return null;
        });

        const { hasChanges } = storeToRefs(stateStore);
        const initialLoading = ref(true);
        const hasInvalidConnections = computed(() => Object.keys(connectionStore.invalidConnections).length > 0);

        stepStore.$subscribe((_mutation, _state) => {
            if (!initialLoading.value) {
                hasChanges.value = true;
            }
        });

        commentStore.$subscribe((_mutation, _state) => {
            if (!initialLoading.value) {
                hasChanges.value = true;
            }
        });

        async function resetStores() {
            hasChanges.value = false;
            connectionStore.$reset();
            stepStore.$reset();
            stateStore.$reset();
            commentStore.$reset();
            undoRedoStore.$reset();
            await nextTick();
        }

        onUnmounted(async () => {
            await resetStores();
            emit("update:confirmation", false);
        });

        const stepActions = useStepActions(stepStore, undoRedoStore, stateStore, connectionStore);

        return {
            id,
            name,
            isCanvas,
            parameters,
            ensureParametersSet,
            showInPanel,
            showAttributes,
            setName,
            report,
            license,
            setLicense,
            creator,
            setCreator,
            annotation,
            setAnnotation,
            tags,
            setTags,
            rightPanelElement,
            scrollToTop,
            connectionStore,
            hasChanges,
            hasInvalidConnections,
            stepStore,
            steps,
            comments,
            nodeIndex: getStepIndex,
            datatypes,
            activeStep,
            activeNodeId,
            datatypesMapper,
            datatypesMapperLoading,
            stateStore,
            resetStores,
            initialLoading,
            stepActions,
            undoRedoStore,
        };
    },
    data() {
        return {
            versions: [],
            labels: {},
            services: null,
            stateMessages: [],
            insertedStateMessages: [],
            refactorActions: [],
            scrollToId: null,
            highlightId: null,
            messageTitle: null,
            messageBody: null,
            messageIsError: false,
            version: this.initialVersion,
            saveAsName: null,
            saveAsAnnotation: null,
            showSaveAsModal: false,
            transform: { x: 0, y: 0, k: 1 },
            graphOffset: { left: 0, top: 0, width: 0, height: 0 },
            debounceTimer: null,
            showSaveChangesModal: false,
            navUrl: "",
        };
    },
    computed: {
        attributesVisible() {
            return this.showInPanel == "attributes";
        },
        showLint() {
            return this.showInPanel == "lint";
        },
        activeNodeType() {
            return this.activeStep?.type;
        },
        hasActiveNodeDefault() {
            return this.activeStep && this.activeStep?.type != "tool";
        },
        hasActiveNodeTool() {
            return this.activeStep?.type == "tool";
        },
        isNewTempWorkflow() {
            return !this.workflowId;
        },
    },
    watch: {
        id(newId, oldId) {
            if (oldId) {
                this._loadCurrent(newId);
            }
        },
        annotation(newAnnotation, oldAnnotation) {
            if (newAnnotation != oldAnnotation) {
                this.hasChanges = true;
            }
        },
        name(newName, oldName) {
            if (newName != oldName) {
                this.hasChanges = true;
            }
        },
        hasChanges() {
            this.$emit("update:confirmation", this.hasChanges);
        },
        initialVersion(newVal, oldVal) {
            if (newVal != oldVal && oldVal === undefined) {
                this.version = this.initialVersion;
            }
        },
    },
    async created() {
        this.services = new Services();
        this.lastQueue = new LastQueue();
        await this._loadCurrent(this.id, this.version);
        hide_modal();
        this.initialLoading = false;
    },
    methods: {
        onUpdateStep(step) {
            this.stepStore.updateStep(step);
        },
        updateStep(id, partialStep) {
            this.stepActions.updateStep(id, partialStep);
        },
        onUpdateStepPosition(stepId, position) {
            this.stepActions.setPosition(this.steps[stepId], position);
        },
        onAttemptRefactor(actions) {
            if (this.hasChanges) {
                const r = window.confirm(
                    "You've made changes to your workflow that need to be saved before attempting the requested action. Save those changes and continue?"
                );
                if (r == false) {
                    return;
                }
                this.onWorkflowMessage("Saving workflow...", "progress");
                return saveWorkflow(this)
                    .then((data) => {
                        this.refactorActions = actions;
                    })
                    .catch((response) => {
                        this.onWorkflowError("Saving workflow failed, cannot apply requested changes...", response, {
                            Ok: () => {
                                this.hideModal();
                            },
                        });
                    });
            } else {
                this.refactorActions = actions;
            }
        },
        // synchronize modal handling through this object so we can convert it to be
        // be reactive at some point.
        onWorkflowError(message, response) {
            this.messageTitle = message;
            this.messageBody = response.toString();
            this.messageIsError = true;
        },
        onWorkflowMessage(title, body) {
            this.messageTitle = title;
            this.messageBody = body;
            this.messageIsError = false;
        },
        hideModal() {
            this.messageTitle = null;
            this.messageBody = null;
            this.messageIsError = false;
            hide_modal(); // hide other modals created in utilities also...
        },
        async onRefactor(response) {
            await this.resetStores();
            await fromSimple(this.id, response.workflow);
            this._loadEditorData(response.workflow);
        },
        onChange() {
            this.hasChanges = true;
        },
        onChangePostJobActions(nodeId, postJobActions) {
            const partialStep = { post_job_actions: postJobActions };
            this.stepActions.updateStep(nodeId, partialStep);
        },
        onRemove(nodeId) {
            this.stepActions.removeStep(this.steps[nodeId], this.showAttributes);
        },
        onEditSubworkflow(contentId) {
            const editUrl = `/workflows/edit?workflow_id=${contentId}`;
            this.onNavigate(editUrl);
        },
        async onClone(stepId) {
            const sourceStep = this.steps[parseInt(stepId)];
            this.stepActions.copyStep({
                ...sourceStep,
                id: null,
                uuid: null,
                position: defaultPosition(this.graphOffset, this.transform),
            });
        },
        onInsertTool(tool_id, tool_name) {
            this._insertStep(tool_id, tool_name, "tool");
        },
        onInsertModule(module_id, module_name) {
            this._insertStep(module_name, module_name, module_id);
        },
        onInsertWorkflow(workflow_id, workflow_name) {
            this._insertStep(workflow_id, workflow_name, "subworkflow");
        },
        copyIntoWorkflow(id) {
            // Load workflow definition
            this.onWorkflowMessage("Importing workflow", "progress");
            loadWorkflow({ id }).then((data) => {
                const action = new CopyIntoWorkflowAction(
                    this.id,
                    data,
                    defaultPosition(this.graphOffset, this.transform),
                    true
                );
                this.undoRedoStore.applyAction(action);
                // Determine if any parameters were 'upgraded' and provide message
                const insertedStateMessages = getStateUpgradeMessages(data);
                this.onInsertedStateMessages(insertedStateMessages);
            });
        },
        async onInsertWorkflowSteps(workflowId, stepCount) {
            if (!this.isCanvas) {
                this.isCanvas = true;
                return;
            }
            if (stepCount < 10) {
                this.copyIntoWorkflow(workflowId);
            } else {
                const confirmed = await ConfirmDialog.confirm(
                    `Warning this will add ${stepCount} new steps into your current workflow.  You may want to consider using a subworkflow instead.`
                );
                if (confirmed) {
                    this.copyIntoWorkflow(workflowId);
                }
            }
        },
        onDownload() {
            window.location = `${getAppRoot()}api/workflows/${this.id}/download?format=json-download`;
        },
        async doSaveAs() {
            if (!this.saveAsName && !this.nameValidate()) {
                return;
            }
            const rename_name = this.saveAsName ?? `SavedAs_${this.name}`;
            const rename_annotation = this.saveAsAnnotation ?? "";

            try {
                const newSaveAsWf = { ...this, name: rename_name, annotation: rename_annotation };
                const { id, name, number_of_steps } = await this.services.createWorkflow(newSaveAsWf);
                const message = `Created new workflow '${name}' with ${number_of_steps} steps.`;
                this.hasChanges = false;
                await this.routeToWorkflow(id);
                Toast.success(message);
            } catch (e) {
                const errorHeading = `Saving workflow as '${rename_name}' failed`;
                this.onWorkflowError(errorHeading, errorMessageAsString(e) || "Please contact an administrator.", {
                    Ok: () => {
                        this.hideModal();
                    },
                });
            }
        },
        onSaveAs() {
            this.showSaveAsModal = true;
        },
        onLayout() {
            return import(/* webpackChunkName: "workflowLayout" */ "./modules/layout.ts").then((layout) => {
                layout.autoLayout(this.id, this.steps).then((newSteps) => {
                    newSteps.map((step) => this.stepStore.updateStep(step));
                });
            });
        },
        onWorkflowTextEditor() {
            this.stateStore.activeNodeId = null;
            this.showInPanel = "attributes";
        },
        onAnnotation(nodeId, newAnnotation) {
            this.stepActions.setAnnotation(this.steps[nodeId], newAnnotation);
        },
        async routeToWorkflow(id) {
            // map scoped stores to existing stores, before updating the id
            const { addScopePointer } = useScopePointerStore();
            addScopePointer(id, this.id);

            this.id = id;
            await this.onSave();
            this.hasChanges = false;
            this.$router.replace({ query: { id } });
        },
        async onCreate() {
            if (!this.nameValidate()) {
                return;
            }
            try {
                const { id, name, number_of_steps } = await this.services.createWorkflow(this);
                const message = `Created new workflow '${name}' with ${number_of_steps} steps.`;
                this.hasChanges = false;
                await this.routeToWorkflow(id);
                Toast.success(message);
            } catch (e) {
                this.onWorkflowError(
                    "Creating workflow failed",
                    errorMessageAsString(e) || "Please contact an administrator.",
                    {
                        Ok: () => {
                            this.hideModal();
                        },
                    }
                );
            }
        },
        nameValidate() {
            if (!this.name) {
                Toast.error("Please provide a name for your workflow.");
                this.showAttributes();
                return false;
            }
            return true;
        },
        onSetData(stepId, newData) {
            this.lastQueue
                .enqueue(() => getModule(newData, stepId, this.stateStore.setLoadingState))
                .then((data) => {
                    const partialStep = {
                        content_id: data.content_id,
                        inputs: data.inputs,
                        outputs: data.outputs,
                        config_form: data.config_form,
                        tool_state: data.tool_state,
                        tool_version: data.tool_version,
                        errors: data.errors,
                    };
                    this.stepActions.updateStep(stepId, partialStep);
                });
        },
        onLabel(nodeId, newLabel) {
            this.stepActions.setLabel(this.steps[nodeId], newLabel);
        },
        onScrollTo(stepId) {
            this.scrollToId = stepId;
            this.onHighlight(stepId);
        },
        onHighlight(stepId) {
            this.highlightId = stepId;
        },
        onUnhighlight(stepId) {
            this.highlightId = null;
        },
        onLint() {
            this.ensureParametersSet();
            this.stateStore.activeNodeId = null;
            this.showInPanel = "lint";
        },
        onUpgrade() {
            this.onAttemptRefactor([{ action_type: "upgrade_all_steps" }]);
        },
        onEdit() {
            this.isCanvas = true;
        },
        onReport() {
            this.isCanvas = false;
        },
        onReportUpdate(markdown) {
            this.hasChanges = true;
            this.report.markdown = markdown;
        },
        onRun() {
            this.onNavigate(`/workflows/run?id=${this.id}`, false, false, true);
        },
        async onNavigate(url, forceSave = false, ignoreChanges = false, appendVersion = false) {
            if (this.isNewTempWorkflow) {
                await this.onCreate();
            } else if (this.hasChanges && !forceSave && !ignoreChanges) {
                // if there are changes, prompt user to save or discard or cancel
                this.navUrl = url;
                this.showSaveChangesModal = true;
                return;
            } else if (forceSave) {
                // when forceSave is true, save the workflow before navigating
                await this.onSave();
            }

            if (appendVersion && this.version !== undefined) {
                url += `&version=${this.version}`;
            }
            this.hasChanges = false;
            await nextTick();
            this.$router.push(url);
        },
        onSave(hideProgress = false) {
            if (!this.nameValidate()) {
                return;
            }
            !hideProgress && this.onWorkflowMessage("Saving workflow...", "progress");
            return saveWorkflow(this)
                .then((data) => {
                    getVersions(this.id).then((versions) => {
                        this.versions = versions;
                        this.hideModal();
                    });
                })
                .catch((response) => {
                    this.onWorkflowError("Saving workflow failed...", response, {
                        Ok: () => {
                            this.hideModal();
                        },
                    });
                });
        },
        onVersion(version) {
            if (version != this.version) {
                if (this.hasChanges) {
                    const r = window.confirm(
                        "There are unsaved changes to your workflow which will be lost. Continue ?"
                    );
                    if (r == false) {
                        return;
                    }
                }
                this.version = version;
                this._loadCurrent(this.id, version);
            }
        },
        _insertStep(contentId, name, type) {
            if (!this.isCanvas) {
                this.isCanvas = true;
                return;
            }

            const action = new InsertStepAction(this.stepStore, this.stateStore, {
                contentId,
                name,
                type,
                position: defaultPosition(this.graphOffset, this.transform),
            });

            this.undoRedoStore.applyAction(action);
            const stepData = action.getNewStepData();

            getModule({ name, type, content_id: contentId }, stepData.id, this.stateStore.setLoadingState).then(
                (response) => {
                    const updatedStep = {
                        ...stepData,
                        tool_state: response.tool_state,
                        inputs: response.inputs,
                        outputs: response.outputs,
                        config_form: response.config_form,
                    };

                    this.stepStore.updateStep(updatedStep);
                    action.updateStepData = updatedStep;

                    this.stateStore.activeNodeId = stepData.id;
                }
            );
        },
        async _loadEditorData(data) {
            if (data.name !== undefined) {
                this.name = data.name;
            }
            if (data.annotation !== undefined) {
                this.annotation = data.annotation;
            }
            if (data.version !== undefined) {
                this.version = data.version;
            }

            const report = data.report || {};
            const markdown = report.markdown || reportDefault;
            this.report.markdown = markdown;
            this.hideModal();
            this.stateMessages = getStateUpgradeMessages(data);
            const has_changes = this.stateMessages.length > 0;
            this.license = data.license;
            this.creator = data.creator;
            getVersions(this.id).then((versions) => {
                this.versions = versions;
            });
            await Vue.nextTick();
            this.hasChanges = has_changes;
        },
        async _loadCurrent(id, version) {
            if (!this.isNewTempWorkflow) {
                await this.resetStores();
                this.onWorkflowMessage("Loading workflow...", "progress");

                try {
                    const data = await this.lastQueue.enqueue(loadWorkflow, { id, version });
                    await fromSimple(id, data);
                    await this._loadEditorData(data);
                } catch (e) {
                    this.onWorkflowError("Loading workflow failed...", e);
                }
            }
        },
        onLicense(license) {
            if (this.license != license) {
                this.hasChanges = true;
                this.setLicense(license);
            }
        },
        onCreator(creator) {
            if (this.creator != creator) {
                this.hasChanges = true;
                this.setCreator(creator);
            }
        },
        onInsertedStateMessages(insertedStateMessages) {
            this.insertedStateMessages = insertedStateMessages;
            this.hideModal();
        },
        resetMessage() {
            this.messageTitle = null;
            this.messageBody = null;
            this.messageError = false;
        },
    },
};
</script>

<style scoped lang="scss">
@import "theme/blue.scss";

.editor-top-bar {
    background: $brand-light;
    color: $brand-dark;
    font-size: 1rem;
    font-weight: 700;
    display: flex;
    justify-content: space-between;
    height: 2.5rem;
    padding: 0 1rem;

    & > span {
        overflow: hidden;
        display: flex;
        align-items: center;
    }

    .editor-title {
        overflow: hidden;
        white-space: nowrap;
        text-overflow: ellipsis;
    }
}

.reset-wheel {
    position: absolute;
    left: 1rem;
    bottom: 1rem;
    cursor: pointer;
    z-index: 2000;
}

.workflow-center {
    z-index: 0;
    display: flex;
    flex-direction: column;
    flex-grow: 1;
    overflow: auto;
    width: 100%;
}
</style><|MERGE_RESOLUTION|>--- conflicted
+++ resolved
@@ -42,9 +42,10 @@
             <div class="editor-top-bar" unselectable="on">
                 <span>
                     <span class="sr-only">Workflow Editor</span>
-<<<<<<< HEAD
-                    <span v-if="!isNewTempWorkflow || name" class="editor-title" :title="name">{{ name }}</span>
-                    <i v-else class="editor-title">Create New Workflow</i>
+                    <span class="editor-title" :title="name"
+                        >{{ name }}
+                        <i v-if="hasChanges" class="text-muted"> (unsaved changes) </i>
+                    </span>
                 </span>
 
                 <b-button-group>
@@ -61,13 +62,6 @@
                         <FontAwesomeIcon icon="fa-arrow-right" />
                     </b-button>
                 </b-button-group>
-=======
-                    <span>
-                        {{ name || "..." }}
-                        <i v-if="hasChanges" class="text-muted"> (unsaved changes) </i>
-                    </span>
-                </div>
->>>>>>> 6a7a889d
             </div>
             <WorkflowGraph
                 v-if="!datatypesMapperLoading"
