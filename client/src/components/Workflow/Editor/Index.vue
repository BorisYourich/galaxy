--- conflicted
+++ resolved
@@ -427,7 +427,6 @@
 
         return {
             id,
-<<<<<<< HEAD
             name,
             isCanvas,
             parameters,
@@ -444,10 +443,8 @@
             setAnnotation,
             tags,
             setTags,
-=======
             rightPanelElement,
             scrollToTop,
->>>>>>> d0ebd5a4
             connectionStore,
             hasChanges,
             hasInvalidConnections,
