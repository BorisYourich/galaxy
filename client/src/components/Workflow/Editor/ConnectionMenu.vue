<template>
    <b-list-group id="input-choices-menu" ref="menu" role="menu" @keyup.down="increment" @keyup.up="decrement">
        <template v-if="allElements.length === 0">
            <b-list-group-item ref="menuItem" tabindex="0" role="menuitem">
                No compatible input found in workflow
            </b-list-group-item>
        </template>
        <template v-else>
            <b-list-group-item
                v-for="(input, index) in allElements"
                :key="input.inputLabel + input.stepId"
                ref="menuItem"
                role="menuitem"
                tabindex="0"
                :active="activeElement === index"
                @click="toggleConnection(input)"
                @keyup.enter="toggleConnection(input)"
                @focus="activeElement = index">
                {{ input.connected ? "Disconnect from" : "Connect to" }} {{ input.inputLabel }}
            </b-list-group-item>
        </template>
    </b-list-group>
</template>
<script lang="ts" setup>
import { useWorkflowStepStore } from "@/stores/workflowStepStore";
import { computed, onMounted, ref, watch, type ComputedRef } from "vue";
import { type OutputTerminals, type InputTerminalsAndInvalid, terminalFactory } from "./modules/terminals";
import { useFocusWithin } from "@/composables/useActiveElement";
import { assertDefined } from "@/utils/assertions";

const props = defineProps<{
    terminal: OutputTerminals;
}>();

const menu = ref();
const { focused } = useFocusWithin(menu);

const activeElement = ref(0);
const menuItem = ref<HTMLLIElement[] | HTMLLIElement>();
const emit = defineEmits<{ (e: "closeMenu", value: boolean): void }>();

onMounted(() => {
    if (menuItem.value) {
        if ("length" in menuItem.value) {
            menuItem.value[0]?.focus();
        } else {
            menuItem.value.focus();
        }
    }
});

watch(focused, (focused) => {
    if (!focused) {
        emit("closeMenu", true);
    }
});

const stepStore = useWorkflowStepStore();

interface InputObject {
    stepId: number;
    inputName: string;
    inputLabel: string;
    connected: boolean;
}

function increment() {
    if (menuItem.value && "length" in menuItem.value) {
        activeElement.value += 1;
        activeElement.value = Math.min(activeElement.value, menuItem.value!.length - 1);
        menuItem.value![activeElement.value]?.focus();
    }
}

function decrement() {
    if (menuItem.value && "length" in menuItem.value) {
        activeElement.value = Math.max(activeElement.value - 1, 0);
        menuItem.value![activeElement.value]?.focus();
    }
}

function terminalToInputObject(terminal: InputTerminalsAndInvalid, connected: boolean): InputObject {
    const step = stepStore.getStep(terminal.stepId);
    assertDefined(step);
    const inputLabel = `${terminal.name} in step ${step.id + 1}: ${step.label}`;
    return { stepId: step.id, inputName: terminal.name, inputLabel, connected };
}

<<<<<<< HEAD
function inputObjectToTerminal(inputObject: InputObject): InputTerminals {
    const step = stepStore.getStep(inputObject.stepId);
    assertDefined(step);
    const inputSource = step.inputs.find((input) => input.name == inputObject.inputName)!;
=======
function inputObjectToTerminal(inputObject: InputObject): InputTerminalsAndInvalid {
    // TODO: this isn't ideal, we may not actually have a step .. except we do.
    // Generalize connection.<input | output> to terminalSource ?
    const inputSource = stepStore
        .getStep(inputObject.stepId)
        .inputs.find((input) => input.name == inputObject.inputName)!;
>>>>>>> ffa2fb3e
    return terminalFactory(inputObject.stepId, inputSource, props.terminal.datatypesMapper);
}

const validInputs: ComputedRef<InputObject[]> = computed(() => {
    const inputTerminals = props.terminal.validInputTerminals();
    return inputTerminals.map((inputTerminal) => terminalToInputObject(inputTerminal, false));
});

const connectedInputs: ComputedRef<InputObject[]> = computed(() => {
    const inputTerminals = props.terminal.getConnectedTerminals();
    return inputTerminals.map((inputTerminal) => terminalToInputObject(inputTerminal, true));
});

const allElements = computed(() => {
    const allElements = [...connectedInputs.value, ...validInputs.value];
    allElements.sort((elementA, elementB) => {
        const stepIdSort = elementA.stepId - elementB.stepId;
        if (stepIdSort === 0) {
            return (elementA.inputLabel || elementA.inputName) < (elementB.inputLabel || elementB.inputName) ? -1 : 1;
        }
        return stepIdSort;
    });
    return allElements;
});

function toggleConnection(inputObject: InputObject) {
    if (inputObject.connected) {
        inputObjectToTerminal(inputObject).disconnect(props.terminal);
    } else {
        inputObjectToTerminal(inputObject).connect(props.terminal);
    }
}
</script><|MERGE_RESOLUTION|>--- conflicted
+++ resolved
@@ -24,7 +24,12 @@
 <script lang="ts" setup>
 import { useWorkflowStepStore } from "@/stores/workflowStepStore";
 import { computed, onMounted, ref, watch, type ComputedRef } from "vue";
-import { type OutputTerminals, type InputTerminalsAndInvalid, terminalFactory } from "./modules/terminals";
+import {
+    type OutputTerminals,
+    type InputTerminalsAndInvalid,
+    terminalFactory,
+    type InputTerminals,
+} from "./modules/terminals";
 import { useFocusWithin } from "@/composables/useActiveElement";
 import { assertDefined } from "@/utils/assertions";
 
@@ -86,19 +91,10 @@
     return { stepId: step.id, inputName: terminal.name, inputLabel, connected };
 }
 
-<<<<<<< HEAD
 function inputObjectToTerminal(inputObject: InputObject): InputTerminals {
     const step = stepStore.getStep(inputObject.stepId);
     assertDefined(step);
     const inputSource = step.inputs.find((input) => input.name == inputObject.inputName)!;
-=======
-function inputObjectToTerminal(inputObject: InputObject): InputTerminalsAndInvalid {
-    // TODO: this isn't ideal, we may not actually have a step .. except we do.
-    // Generalize connection.<input | output> to terminalSource ?
-    const inputSource = stepStore
-        .getStep(inputObject.stepId)
-        .inputs.find((input) => input.name == inputObject.inputName)!;
->>>>>>> ffa2fb3e
     return terminalFactory(inputObject.stepId, inputSource, props.terminal.datatypesMapper);
 }
 
